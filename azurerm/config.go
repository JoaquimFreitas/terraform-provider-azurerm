package azurerm

import (
	"context"
	"fmt"
	"log"
	"net/http"
	"net/http/httputil"
	"os"
	"strings"
	"sync"
	"time"

	appinsights "github.com/Azure/azure-sdk-for-go/services/appinsights/mgmt/2015-05-01/insights"
	"github.com/Azure/azure-sdk-for-go/services/automation/mgmt/2015-10-31/automation"
	"github.com/Azure/azure-sdk-for-go/services/cdn/mgmt/2017-10-12/cdn"
	"github.com/Azure/azure-sdk-for-go/services/cognitiveservices/mgmt/2017-04-18/cognitiveservices"
	"github.com/Azure/azure-sdk-for-go/services/compute/mgmt/2018-06-01/compute"
	"github.com/Azure/azure-sdk-for-go/services/containerinstance/mgmt/2018-04-01/containerinstance"
	"github.com/Azure/azure-sdk-for-go/services/containerregistry/mgmt/2017-10-01/containerregistry"
	"github.com/Azure/azure-sdk-for-go/services/containerservice/mgmt/2018-03-31/containerservice"
	"github.com/Azure/azure-sdk-for-go/services/cosmos-db/mgmt/2015-04-08/documentdb"
	"github.com/Azure/azure-sdk-for-go/services/databricks/mgmt/2018-04-01/databricks"
	analyticsAccount "github.com/Azure/azure-sdk-for-go/services/datalake/analytics/mgmt/2016-11-01/account"
	"github.com/Azure/azure-sdk-for-go/services/datalake/store/2016-11-01/filesystem"
	storeAccount "github.com/Azure/azure-sdk-for-go/services/datalake/store/mgmt/2016-11-01/account"
	"github.com/Azure/azure-sdk-for-go/services/devtestlabs/mgmt/2016-05-15/dtl"
	"github.com/Azure/azure-sdk-for-go/services/eventgrid/mgmt/2018-01-01/eventgrid"
	"github.com/Azure/azure-sdk-for-go/services/eventhub/mgmt/2017-04-01/eventhub"
	"github.com/Azure/azure-sdk-for-go/services/graphrbac/1.6/graphrbac"
	"github.com/Azure/azure-sdk-for-go/services/iothub/mgmt/2018-04-01/devices"
	keyVault "github.com/Azure/azure-sdk-for-go/services/keyvault/2016-10-01/keyvault"
	"github.com/Azure/azure-sdk-for-go/services/keyvault/mgmt/2018-02-14/keyvault"
	"github.com/Azure/azure-sdk-for-go/services/logic/mgmt/2016-06-01/logic"
	"github.com/Azure/azure-sdk-for-go/services/mysql/mgmt/2017-12-01/mysql"
	"github.com/Azure/azure-sdk-for-go/services/network/mgmt/2018-04-01/network"
	"github.com/Azure/azure-sdk-for-go/services/notificationhubs/mgmt/2017-04-01/notificationhubs"
	"github.com/Azure/azure-sdk-for-go/services/postgresql/mgmt/2017-12-01/postgresql"
	"github.com/Azure/azure-sdk-for-go/services/preview/apimanagement/mgmt/2018-06-01-preview/apimanagement"
	"github.com/Azure/azure-sdk-for-go/services/preview/authorization/mgmt/2018-01-01-preview/authorization"
	"github.com/Azure/azure-sdk-for-go/services/preview/dns/mgmt/2018-03-01-preview/dns"
	"github.com/Azure/azure-sdk-for-go/services/preview/monitor/mgmt/2018-03-01/insights"
	"github.com/Azure/azure-sdk-for-go/services/preview/msi/mgmt/2015-08-31-preview/msi"
	"github.com/Azure/azure-sdk-for-go/services/preview/operationalinsights/mgmt/2015-11-01-preview/operationalinsights"
	"github.com/Azure/azure-sdk-for-go/services/preview/operationsmanagement/mgmt/2015-11-01-preview/operationsmanagement"
	"github.com/Azure/azure-sdk-for-go/services/preview/resources/mgmt/2018-03-01-preview/management"
	"github.com/Azure/azure-sdk-for-go/services/preview/sql/mgmt/2015-05-01-preview/sql"
	"github.com/Azure/azure-sdk-for-go/services/recoveryservices/mgmt/2016-06-01/recoveryservices"
	"github.com/Azure/azure-sdk-for-go/services/redis/mgmt/2018-03-01/redis"
	"github.com/Azure/azure-sdk-for-go/services/relay/mgmt/2017-04-01/relay"
	"github.com/Azure/azure-sdk-for-go/services/resources/mgmt/2016-06-01/subscriptions"
	"github.com/Azure/azure-sdk-for-go/services/resources/mgmt/2016-09-01/locks"
	"github.com/Azure/azure-sdk-for-go/services/resources/mgmt/2016-12-01/policy"
	"github.com/Azure/azure-sdk-for-go/services/resources/mgmt/2017-05-10/resources"
	"github.com/Azure/azure-sdk-for-go/services/scheduler/mgmt/2016-03-01/scheduler"
	"github.com/Azure/azure-sdk-for-go/services/search/mgmt/2015-08-19/search"
	"github.com/Azure/azure-sdk-for-go/services/servicebus/mgmt/2017-04-01/servicebus"
	"github.com/Azure/azure-sdk-for-go/services/servicefabric/mgmt/2018-02-01/servicefabric"
	"github.com/Azure/azure-sdk-for-go/services/storage/mgmt/2017-10-01/storage"
	"github.com/Azure/azure-sdk-for-go/services/trafficmanager/mgmt/2017-05-01/trafficmanager"
	"github.com/Azure/azure-sdk-for-go/services/web/mgmt/2018-02-01/web"

	mainStorage "github.com/Azure/azure-sdk-for-go/storage"
	"github.com/Azure/go-autorest/autorest"
	"github.com/Azure/go-autorest/autorest/adal"
	"github.com/Azure/go-autorest/autorest/azure"
	uuid "github.com/hashicorp/go-uuid"
	"github.com/hashicorp/terraform/httpclient"
	"github.com/terraform-providers/terraform-provider-azurerm/azurerm/helpers/authentication"
	"github.com/terraform-providers/terraform-provider-azurerm/azurerm/utils"
	"github.com/terraform-providers/terraform-provider-azurerm/version"
)

// ArmClient contains the handles to all the specific Azure Resource Manager
// resource classes' respective clients.
type ArmClient struct {
	clientId                 string
	tenantId                 string
	subscriptionId           string
	usingServicePrincipal    bool
	environment              azure.Environment
	skipProviderRegistration bool

	StopContext context.Context

	cosmosDBClient documentdb.DatabaseAccountsClient

	automationAccountClient      automation.AccountClient
	automationRunbookClient      automation.RunbookClient
	automationCredentialClient   automation.CredentialClient
	automationScheduleClient     automation.ScheduleClient
	automationRunbookDraftClient automation.RunbookDraftClient

	dnsClient   dns.RecordSetsClient
	zonesClient dns.ZonesClient

	containerRegistryClient  containerregistry.RegistriesClient
	containerServicesClient  containerservice.ContainerServicesClient
	kubernetesClustersClient containerservice.ManagedClustersClient
	containerGroupsClient    containerinstance.ContainerGroupsClient

	eventGridTopicsClient       eventgrid.TopicsClient
	eventHubClient              eventhub.EventHubsClient
	eventHubConsumerGroupClient eventhub.ConsumerGroupsClient
	eventHubNamespacesClient    eventhub.NamespacesClient

	workspacesClient operationalinsights.WorkspacesClient
	solutionsClient  operationsmanagement.SolutionsClient

	redisClient               redis.Client
	redisFirewallClient       redis.FirewallRulesClient
	redisPatchSchedulesClient redis.PatchSchedulesClient

	// API Management
	apiManagementServiceClient apimanagement.ServiceClient

	// Application Insights
	appInsightsClient appinsights.ComponentsClient

	// Authentication
	roleAssignmentsClient   authorization.RoleAssignmentsClient
	roleDefinitionsClient   authorization.RoleDefinitionsClient
	applicationsClient      graphrbac.ApplicationsClient
	servicePrincipalsClient graphrbac.ServicePrincipalsClient

	// Autoscale Settings
	autoscaleSettingsClient insights.AutoscaleSettingsClient

	// CDN
	cdnCustomDomainsClient cdn.CustomDomainsClient
	cdnEndpointsClient     cdn.EndpointsClient
	cdnProfilesClient      cdn.ProfilesClient

	// Cognitive Services
	cognitiveAccountsClient cognitiveservices.AccountsClient

	// Compute
	availSetClient             compute.AvailabilitySetsClient
	diskClient                 compute.DisksClient
	imageClient                compute.ImagesClient
	galleriesClient            compute.GalleriesClient
	galleryImagesClient        compute.GalleryImagesClient
	galleryImageVersionsClient compute.GalleryImageVersionsClient
	snapshotsClient            compute.SnapshotsClient
	usageOpsClient             compute.UsageClient
	vmExtensionImageClient     compute.VirtualMachineExtensionImagesClient
	vmExtensionClient          compute.VirtualMachineExtensionsClient
	vmScaleSetClient           compute.VirtualMachineScaleSetsClient
	vmImageClient              compute.VirtualMachineImagesClient
	vmClient                   compute.VirtualMachinesClient

	// Devices
	iothubResourceClient devices.IotHubResourceClient

	// DevTestLabs
	devTestLabsClient            dtl.LabsClient
	devTestVirtualNetworksClient dtl.VirtualNetworksClient

	// Databases
	mysqlConfigurationsClient                mysql.ConfigurationsClient
	mysqlDatabasesClient                     mysql.DatabasesClient
	mysqlFirewallRulesClient                 mysql.FirewallRulesClient
	mysqlServersClient                       mysql.ServersClient
	mysqlVirtualNetworkRulesClient           mysql.VirtualNetworkRulesClient
	postgresqlConfigurationsClient           postgresql.ConfigurationsClient
	postgresqlDatabasesClient                postgresql.DatabasesClient
	postgresqlFirewallRulesClient            postgresql.FirewallRulesClient
	postgresqlServersClient                  postgresql.ServersClient
	postgresqlVirtualNetworkRulesClient      postgresql.VirtualNetworkRulesClient
	sqlDatabasesClient                       sql.DatabasesClient
	sqlDatabaseThreatDetectionPoliciesClient sql.DatabaseThreatDetectionPoliciesClient
	sqlElasticPoolsClient                    sql.ElasticPoolsClient
	sqlFirewallRulesClient                   sql.FirewallRulesClient
	sqlServersClient                         sql.ServersClient
	sqlServerAzureADAdministratorsClient     sql.ServerAzureADAdministratorsClient
	sqlVirtualNetworkRulesClient             sql.VirtualNetworkRulesClient

	// Data Lake Store
	dataLakeStoreAccountClient       storeAccount.AccountsClient
	dataLakeStoreFirewallRulesClient storeAccount.FirewallRulesClient
	dataLakeStoreFilesClient         filesystem.Client

	// Data Lake Analytics
	dataLakeAnalyticsAccountClient       analyticsAccount.AccountsClient
	dataLakeAnalyticsFirewallRulesClient analyticsAccount.FirewallRulesClient

	// Databricks
	databricksWorkspacesClient databricks.WorkspacesClient

	// KeyVault
	keyVaultClient           keyvault.VaultsClient
	keyVaultManagementClient keyVault.BaseClient

	// Logic
	logicWorkflowsClient logic.WorkflowsClient

	// Management Groups
	managementGroupsClient             managementgroups.Client
	managementGroupsSubscriptionClient managementgroups.SubscriptionsClient

	// Monitor
<<<<<<< HEAD
	actionGroupsClient      insights.ActionGroupsClient
	logProfilesClient       insights.LogProfilesClient
	monitorAlertRulesClient insights.AlertRulesClient
=======
	monitorActionGroupsClient insights.ActionGroupsClient
	monitorAlertRulesClient   insights.AlertRulesClient
>>>>>>> beaa4759

	// MSI
	userAssignedIdentitiesClient msi.UserAssignedIdentitiesClient

	// Networking
	applicationGatewayClient        network.ApplicationGatewaysClient
	applicationSecurityGroupsClient network.ApplicationSecurityGroupsClient
	azureFirewallsClient            network.AzureFirewallsClient
	expressRouteAuthsClient         network.ExpressRouteCircuitAuthorizationsClient
	expressRouteCircuitClient       network.ExpressRouteCircuitsClient
	expressRoutePeeringsClient      network.ExpressRouteCircuitPeeringsClient
	ifaceClient                     network.InterfacesClient
	loadBalancerClient              network.LoadBalancersClient
	localNetConnClient              network.LocalNetworkGatewaysClient
	packetCapturesClient            network.PacketCapturesClient
	publicIPClient                  network.PublicIPAddressesClient
	routesClient                    network.RoutesClient
	routeTablesClient               network.RouteTablesClient
	secGroupClient                  network.SecurityGroupsClient
	secRuleClient                   network.SecurityRulesClient
	subnetClient                    network.SubnetsClient
	netUsageClient                  network.UsagesClient
	vnetGatewayConnectionsClient    network.VirtualNetworkGatewayConnectionsClient
	vnetGatewayClient               network.VirtualNetworkGatewaysClient
	vnetClient                      network.VirtualNetworksClient
	vnetPeeringsClient              network.VirtualNetworkPeeringsClient
	watcherClient                   network.WatchersClient

	// Notification Hubs
	notificationHubsClient       notificationhubs.Client
	notificationNamespacesClient notificationhubs.NamespacesClient

	// Recovery Services
	recoveryServicesVaultsClient recoveryservices.VaultsClient

	// Relay
	relayNamespacesClient relay.NamespacesClient

	// Resources
	managementLocksClient locks.ManagementLocksClient
	deploymentsClient     resources.DeploymentsClient
	providersClient       resources.ProvidersClient
	resourcesClient       resources.Client
	resourceGroupsClient  resources.GroupsClient
	subscriptionsClient   subscriptions.Client

	// Scheduler
	schedulerJobCollectionsClient scheduler.JobCollectionsClient
	schedulerJobsClient           scheduler.JobsClient

	// Search
	searchServicesClient search.ServicesClient

	// ServiceBus
	serviceBusQueuesClient            servicebus.QueuesClient
	serviceBusNamespacesClient        servicebus.NamespacesClient
	serviceBusTopicsClient            servicebus.TopicsClient
	serviceBusSubscriptionsClient     servicebus.SubscriptionsClient
	serviceBusSubscriptionRulesClient servicebus.RulesClient

	// Service Fabric
	serviceFabricClustersClient servicefabric.ClustersClient

	// Storage
	storageServiceClient storage.AccountsClient
	storageUsageClient   storage.UsageClient

	// Traffic Manager
	trafficManagerGeographialHierarchiesClient trafficmanager.GeographicHierarchiesClient
	trafficManagerProfilesClient               trafficmanager.ProfilesClient
	trafficManagerEndpointsClient              trafficmanager.EndpointsClient

	// Web
	appServicePlansClient web.AppServicePlansClient
	appServicesClient     web.AppsClient

	// Policy
	policyAssignmentsClient policy.AssignmentsClient
	policyDefinitionsClient policy.DefinitionsClient
}

var (
	msClientRequestIDOnce sync.Once
	msClientRequestID     string
)

// clientRequestID generates a UUID to pass through `x-ms-client-request-id` header.
func clientRequestID() string {
	msClientRequestIDOnce.Do(func() {
		var err error
		msClientRequestID, err = uuid.GenerateUUID()

		if err != nil {
			log.Printf("[WARN] Fail to generate uuid for msClientRequestID: %+v", err)
		}
	})

	log.Printf("[DEBUG] AzureRM Client Request Id: %s", msClientRequestID)
	return msClientRequestID
}

func (c *ArmClient) configureClient(client *autorest.Client, auth autorest.Authorizer) {
	setUserAgent(client)
	client.Authorizer = auth
	//client.RequestInspector = azure.WithClientID(clientRequestID())
	client.Sender = autorest.CreateSender(withRequestLogging())
	client.SkipResourceProviderRegistration = c.skipProviderRegistration
	client.PollingDuration = 60 * time.Minute
}

func withRequestLogging() autorest.SendDecorator {
	return func(s autorest.Sender) autorest.Sender {
		return autorest.SenderFunc(func(r *http.Request) (*http.Response, error) {
			// dump request to wire format
			if dump, err := httputil.DumpRequestOut(r, true); err == nil {
				log.Printf("[DEBUG] AzureRM Request: \n%s\n", dump)
			} else {
				// fallback to basic message
				log.Printf("[DEBUG] AzureRM Request: %s to %s\n", r.Method, r.URL)
			}

			resp, err := s.Do(r)
			if resp != nil {
				// dump response to wire format
				if dump, err := httputil.DumpResponse(resp, true); err == nil {
					log.Printf("[DEBUG] AzureRM Response for %s: \n%s\n", r.URL, dump)
				} else {
					// fallback to basic message
					log.Printf("[DEBUG] AzureRM Response: %s for %s\n", resp.Status, r.URL)
				}
			} else {
				log.Printf("[DEBUG] Request to %s completed with no response", r.URL)
			}
			return resp, err
		})
	}
}

func setUserAgent(client *autorest.Client) {
	// TODO: This is the SDK version not the CLI version, once we are on 0.12, should revisit
	tfUserAgent := httpclient.UserAgentString()

	pv := version.ProviderVersion
	providerUserAgent := fmt.Sprintf("%s terraform-provider-azurerm/%s", tfUserAgent, pv)
	client.UserAgent = strings.TrimSpace(fmt.Sprintf("%s %s", client.UserAgent, providerUserAgent))

	// append the CloudShell version to the user agent if it exists
	if azureAgent := os.Getenv("AZURE_HTTP_USER_AGENT"); azureAgent != "" {
		client.UserAgent = fmt.Sprintf("%s %s", client.UserAgent, azureAgent)
	}

	log.Printf("[DEBUG] AzureRM Client User Agent: %s\n", client.UserAgent)
}

func getAuthorizationToken(c *authentication.Config, oauthConfig *adal.OAuthConfig, endpoint string) (*autorest.BearerAuthorizer, error) {
	useServicePrincipal := c.ClientSecret != ""

	if useServicePrincipal {
		spt, err := adal.NewServicePrincipalToken(*oauthConfig, c.ClientID, c.ClientSecret, endpoint)
		if err != nil {
			return nil, err
		}

		auth := autorest.NewBearerAuthorizer(spt)
		return auth, nil
	}

	if c.UseMsi {
		spt, err := adal.NewServicePrincipalTokenFromMSI(c.MsiEndpoint, endpoint)
		if err != nil {
			return nil, err
		}
		auth := autorest.NewBearerAuthorizer(spt)
		return auth, nil
	}

	if c.IsCloudShell {
		// load the refreshed tokens from the Azure CLI
		err := c.LoadTokensFromAzureCLI()
		if err != nil {
			return nil, fmt.Errorf("Error loading the refreshed CloudShell tokens: %+v", err)
		}
	}

	spt, err := adal.NewServicePrincipalTokenFromManualToken(*oauthConfig, c.ClientID, endpoint, *c.AccessToken)
	if err != nil {
		return nil, err
	}

	err = spt.Refresh()

	if err != nil {
		return nil, fmt.Errorf("Error refreshing Service Principal Token: %+v", err)
	}

	auth := autorest.NewBearerAuthorizer(spt)
	return auth, nil
}

// getArmClient is a helper method which returns a fully instantiated
// *ArmClient based on the Config's current settings.
func getArmClient(c *authentication.Config) (*ArmClient, error) {
	// detect cloud from environment
	env, envErr := azure.EnvironmentFromName(c.Environment)
	if envErr != nil {
		// try again with wrapped value to support readable values like german instead of AZUREGERMANCLOUD
		wrapped := fmt.Sprintf("AZURE%sCLOUD", c.Environment)
		var innerErr error
		if env, innerErr = azure.EnvironmentFromName(wrapped); innerErr != nil {
			return nil, envErr
		}
	}

	// client declarations:
	client := ArmClient{
		clientId:                 c.ClientID,
		tenantId:                 c.TenantID,
		subscriptionId:           c.SubscriptionID,
		environment:              env,
		usingServicePrincipal:    c.ClientSecret != "",
		skipProviderRegistration: c.SkipProviderRegistration,
	}

	oauthConfig, err := adal.NewOAuthConfig(env.ActiveDirectoryEndpoint, c.TenantID)
	if err != nil {
		return nil, err
	}

	// OAuthConfigForTenant returns a pointer, which can be nil.
	if oauthConfig == nil {
		return nil, fmt.Errorf("Unable to configure OAuthConfig for tenant %s", c.TenantID)
	}

	sender := autorest.CreateSender(withRequestLogging())

	// Resource Manager endpoints
	endpoint := env.ResourceManagerEndpoint
	auth, err := getAuthorizationToken(c, oauthConfig, endpoint)
	if err != nil {
		return nil, err
	}

	// Graph Endpoints
	graphEndpoint := env.GraphEndpoint
	graphAuth, err := getAuthorizationToken(c, oauthConfig, graphEndpoint)
	if err != nil {
		return nil, err
	}

	// Key Vault Endpoints
	keyVaultAuth := autorest.NewBearerAuthorizerCallback(sender, func(tenantID, resource string) (*autorest.BearerAuthorizer, error) {
		keyVaultSpt, err := getAuthorizationToken(c, oauthConfig, resource)
		if err != nil {
			return nil, err
		}

		return keyVaultSpt, nil
	})

	client.registerApiManagementServiceClients(endpoint, c.SubscriptionID, auth, sender)
	client.registerAppInsightsClients(endpoint, c.SubscriptionID, auth, sender)
	client.registerAutomationClients(endpoint, c.SubscriptionID, auth, sender)
	client.registerAuthentication(endpoint, graphEndpoint, c.SubscriptionID, c.TenantID, auth, graphAuth, sender)
	client.registerCDNClients(endpoint, c.SubscriptionID, auth, sender)
	client.registerCognitiveServiceClients(endpoint, c.SubscriptionID, auth, sender)
	client.registerComputeClients(endpoint, c.SubscriptionID, auth, sender)
	client.registerContainerInstanceClients(endpoint, c.SubscriptionID, auth, sender)
	client.registerContainerRegistryClients(endpoint, c.SubscriptionID, auth, sender)
	client.registerContainerServicesClients(endpoint, c.SubscriptionID, auth)
	client.registerCosmosDBClients(endpoint, c.SubscriptionID, auth, sender)
	client.registerDatabricksClients(endpoint, c.SubscriptionID, auth, sender)
	client.registerDatabases(endpoint, c.SubscriptionID, auth, sender)
	client.registerDataLakeStoreClients(endpoint, c.SubscriptionID, auth, sender)
	client.registerDeviceClients(endpoint, c.SubscriptionID, auth, sender)
	client.registerDevTestClients(endpoint, c.SubscriptionID, auth)
	client.registerDNSClients(endpoint, c.SubscriptionID, auth, sender)
	client.registerEventGridClients(endpoint, c.SubscriptionID, auth, sender)
	client.registerEventHubClients(endpoint, c.SubscriptionID, auth, sender)
	client.registerKeyVaultClients(endpoint, c.SubscriptionID, auth, keyVaultAuth, sender)
	client.registerLogicClients(endpoint, c.SubscriptionID, auth, sender)
	client.registerMonitorClients(endpoint, c.SubscriptionID, auth, sender)
	client.registerNetworkingClients(endpoint, c.SubscriptionID, auth, sender)
	client.registerNotificationHubsClient(endpoint, c.SubscriptionID, auth, sender)
	client.registerOperationalInsightsClients(endpoint, c.SubscriptionID, auth, sender)
	client.registerRecoveryServiceClients(endpoint, c.SubscriptionID, auth)
	client.registerPolicyClients(endpoint, c.SubscriptionID, auth)
	client.registerManagementGroupClients(endpoint, auth)
	client.registerRedisClients(endpoint, c.SubscriptionID, auth, sender)
	client.registerRelayClients(endpoint, c.SubscriptionID, auth, sender)
	client.registerResourcesClients(endpoint, c.SubscriptionID, auth)
	client.registerSearchClients(endpoint, c.SubscriptionID, auth)
	client.registerServiceBusClients(endpoint, c.SubscriptionID, auth)
	client.registerServiceFabricClients(endpoint, c.SubscriptionID, auth)
	client.registerSchedulerClients(endpoint, c.SubscriptionID, auth)
	client.registerStorageClients(endpoint, c.SubscriptionID, auth)
	client.registerTrafficManagerClients(endpoint, c.SubscriptionID, auth)
	client.registerWebClients(endpoint, c.SubscriptionID, auth)

	return &client, nil
}

func (c *ArmClient) registerApiManagementServiceClients(endpoint, subscriptionId string, auth autorest.Authorizer, sender autorest.Sender) {
	ams := apimanagement.NewServiceClientWithBaseURI(endpoint, subscriptionId)
	c.configureClient(&ams.Client, auth)
	c.apiManagementServiceClient = ams
}

func (c *ArmClient) registerAppInsightsClients(endpoint, subscriptionId string, auth autorest.Authorizer, sender autorest.Sender) {
	ai := appinsights.NewComponentsClientWithBaseURI(endpoint, subscriptionId)
	c.configureClient(&ai.Client, auth)
	c.appInsightsClient = ai
}

func (c *ArmClient) registerAutomationClients(endpoint, subscriptionId string, auth autorest.Authorizer, sender autorest.Sender) {
	accountClient := automation.NewAccountClientWithBaseURI(endpoint, subscriptionId)
	c.configureClient(&accountClient.Client, auth)
	c.automationAccountClient = accountClient

	credentialClient := automation.NewCredentialClientWithBaseURI(endpoint, subscriptionId)
	c.configureClient(&credentialClient.Client, auth)
	c.automationCredentialClient = credentialClient

	runbookClient := automation.NewRunbookClientWithBaseURI(endpoint, subscriptionId)
	c.configureClient(&runbookClient.Client, auth)
	c.automationRunbookClient = runbookClient

	scheduleClient := automation.NewScheduleClientWithBaseURI(endpoint, subscriptionId)
	c.configureClient(&scheduleClient.Client, auth)
	c.automationScheduleClient = scheduleClient

	runbookDraftClient := automation.NewRunbookDraftClientWithBaseURI(endpoint, subscriptionId)
	c.configureClient(&runbookDraftClient.Client, auth)
	c.automationRunbookDraftClient = runbookDraftClient
}

func (c *ArmClient) registerAuthentication(endpoint, graphEndpoint, subscriptionId, tenantId string, auth, graphAuth autorest.Authorizer, sender autorest.Sender) {
	assignmentsClient := authorization.NewRoleAssignmentsClientWithBaseURI(endpoint, subscriptionId)
	c.configureClient(&assignmentsClient.Client, auth)
	c.roleAssignmentsClient = assignmentsClient

	definitionsClient := authorization.NewRoleDefinitionsClientWithBaseURI(endpoint, subscriptionId)
	c.configureClient(&definitionsClient.Client, auth)
	c.roleDefinitionsClient = definitionsClient

	applicationsClient := graphrbac.NewApplicationsClientWithBaseURI(graphEndpoint, tenantId)
	c.configureClient(&applicationsClient.Client, graphAuth)
	c.applicationsClient = applicationsClient

	servicePrincipalsClient := graphrbac.NewServicePrincipalsClientWithBaseURI(graphEndpoint, tenantId)
	c.configureClient(&servicePrincipalsClient.Client, graphAuth)
	c.servicePrincipalsClient = servicePrincipalsClient
}

func (c *ArmClient) registerCDNClients(endpoint, subscriptionId string, auth autorest.Authorizer, sender autorest.Sender) {
	customDomainsClient := cdn.NewCustomDomainsClientWithBaseURI(endpoint, subscriptionId)
	c.configureClient(&customDomainsClient.Client, auth)
	c.cdnCustomDomainsClient = customDomainsClient

	endpointsClient := cdn.NewEndpointsClientWithBaseURI(endpoint, subscriptionId)
	c.configureClient(&endpointsClient.Client, auth)
	c.cdnEndpointsClient = endpointsClient

	profilesClient := cdn.NewProfilesClientWithBaseURI(endpoint, subscriptionId)
	c.configureClient(&profilesClient.Client, auth)
	c.cdnProfilesClient = profilesClient
}

func (c *ArmClient) registerCognitiveServiceClients(endpoint, subscriptionId string, auth autorest.Authorizer, sender autorest.Sender) {
	accountsClient := cognitiveservices.NewAccountsClientWithBaseURI(endpoint, subscriptionId)
	c.configureClient(&accountsClient.Client, auth)
	c.cognitiveAccountsClient = accountsClient
}

func (c *ArmClient) registerCosmosDBClients(endpoint, subscriptionId string, auth autorest.Authorizer, sender autorest.Sender) {
	cdb := documentdb.NewDatabaseAccountsClientWithBaseURI(endpoint, subscriptionId)
	c.configureClient(&cdb.Client, auth)
	c.cosmosDBClient = cdb
}

func (c *ArmClient) registerComputeClients(endpoint, subscriptionId string, auth autorest.Authorizer, sender autorest.Sender) {
	availabilitySetsClient := compute.NewAvailabilitySetsClientWithBaseURI(endpoint, subscriptionId)
	c.configureClient(&availabilitySetsClient.Client, auth)
	c.availSetClient = availabilitySetsClient

	diskClient := compute.NewDisksClientWithBaseURI(endpoint, subscriptionId)
	c.configureClient(&diskClient.Client, auth)
	c.diskClient = diskClient

	imagesClient := compute.NewImagesClientWithBaseURI(endpoint, subscriptionId)
	c.configureClient(&imagesClient.Client, auth)
	c.imageClient = imagesClient

	snapshotsClient := compute.NewSnapshotsClientWithBaseURI(endpoint, subscriptionId)
	c.configureClient(&snapshotsClient.Client, auth)
	c.snapshotsClient = snapshotsClient

	usageClient := compute.NewUsageClientWithBaseURI(endpoint, subscriptionId)
	c.configureClient(&usageClient.Client, auth)
	c.usageOpsClient = usageClient

	extensionImagesClient := compute.NewVirtualMachineExtensionImagesClientWithBaseURI(endpoint, subscriptionId)
	c.configureClient(&extensionImagesClient.Client, auth)
	c.vmExtensionImageClient = extensionImagesClient

	extensionsClient := compute.NewVirtualMachineExtensionsClientWithBaseURI(endpoint, subscriptionId)
	c.configureClient(&extensionsClient.Client, auth)
	c.vmExtensionClient = extensionsClient

	virtualMachineImagesClient := compute.NewVirtualMachineImagesClientWithBaseURI(endpoint, subscriptionId)
	c.configureClient(&virtualMachineImagesClient.Client, auth)
	c.vmImageClient = virtualMachineImagesClient

	scaleSetsClient := compute.NewVirtualMachineScaleSetsClientWithBaseURI(endpoint, subscriptionId)
	c.configureClient(&scaleSetsClient.Client, auth)
	c.vmScaleSetClient = scaleSetsClient

	virtualMachinesClient := compute.NewVirtualMachinesClientWithBaseURI(endpoint, subscriptionId)
	c.configureClient(&virtualMachinesClient.Client, auth)
	c.vmClient = virtualMachinesClient

	galleriesClient := compute.NewGalleriesClientWithBaseURI(endpoint, subscriptionId)
	c.configureClient(&galleriesClient.Client, auth)
	c.galleriesClient = galleriesClient

	galleryImagesClient := compute.NewGalleryImagesClientWithBaseURI(endpoint, subscriptionId)
	c.configureClient(&galleryImagesClient.Client, auth)
	c.galleryImagesClient = galleryImagesClient

	galleryImageVersionsClient := compute.NewGalleryImageVersionsClientWithBaseURI(endpoint, subscriptionId)
	c.configureClient(&galleryImageVersionsClient.Client, auth)
	c.galleryImageVersionsClient = galleryImageVersionsClient
}

func (c *ArmClient) registerContainerInstanceClients(endpoint, subscriptionId string, auth autorest.Authorizer, sender autorest.Sender) {
	cgc := containerinstance.NewContainerGroupsClientWithBaseURI(endpoint, subscriptionId)
	c.configureClient(&cgc.Client, auth)
	c.containerGroupsClient = cgc
}

func (c *ArmClient) registerContainerRegistryClients(endpoint, subscriptionId string, auth autorest.Authorizer, sender autorest.Sender) {
	crc := containerregistry.NewRegistriesClientWithBaseURI(endpoint, subscriptionId)
	c.configureClient(&crc.Client, auth)
	c.containerRegistryClient = crc
}

func (c *ArmClient) registerContainerServicesClients(endpoint, subscriptionId string, auth autorest.Authorizer) {
	// ACS
	containerServicesClient := containerservice.NewContainerServicesClientWithBaseURI(endpoint, subscriptionId)
	c.configureClient(&containerServicesClient.Client, auth)
	c.containerServicesClient = containerServicesClient

	// AKS
	kubernetesClustersClient := containerservice.NewManagedClustersClientWithBaseURI(endpoint, subscriptionId)
	c.configureClient(&kubernetesClustersClient.Client, auth)
	c.kubernetesClustersClient = kubernetesClustersClient
}

func (c *ArmClient) registerDatabricksClients(endpoint, subscriptionId string, auth autorest.Authorizer, sender autorest.Sender) {
	databricksWorkspacesClient := databricks.NewWorkspacesClientWithBaseURI(endpoint, subscriptionId)
	c.configureClient(&databricksWorkspacesClient.Client, auth)
	c.databricksWorkspacesClient = databricksWorkspacesClient
}

func (c *ArmClient) registerDatabases(endpoint, subscriptionId string, auth autorest.Authorizer, sender autorest.Sender) {
	// MySQL
	mysqlConfigClient := mysql.NewConfigurationsClientWithBaseURI(endpoint, subscriptionId)
	c.configureClient(&mysqlConfigClient.Client, auth)
	c.mysqlConfigurationsClient = mysqlConfigClient

	mysqlDBClient := mysql.NewDatabasesClientWithBaseURI(endpoint, subscriptionId)
	c.configureClient(&mysqlDBClient.Client, auth)
	c.mysqlDatabasesClient = mysqlDBClient

	mysqlFWClient := mysql.NewFirewallRulesClientWithBaseURI(endpoint, subscriptionId)
	c.configureClient(&mysqlFWClient.Client, auth)
	c.mysqlFirewallRulesClient = mysqlFWClient

	mysqlServersClient := mysql.NewServersClientWithBaseURI(endpoint, subscriptionId)
	c.configureClient(&mysqlServersClient.Client, auth)
	c.mysqlServersClient = mysqlServersClient

	mysqlVirtualNetworkRulesClient := mysql.NewVirtualNetworkRulesClientWithBaseURI(endpoint, subscriptionId)
	c.configureClient(&mysqlVirtualNetworkRulesClient.Client, auth)
	c.mysqlVirtualNetworkRulesClient = mysqlVirtualNetworkRulesClient

	// PostgreSQL
	postgresqlConfigClient := postgresql.NewConfigurationsClientWithBaseURI(endpoint, subscriptionId)
	c.configureClient(&postgresqlConfigClient.Client, auth)
	c.postgresqlConfigurationsClient = postgresqlConfigClient

	postgresqlDBClient := postgresql.NewDatabasesClientWithBaseURI(endpoint, subscriptionId)
	c.configureClient(&postgresqlDBClient.Client, auth)
	c.postgresqlDatabasesClient = postgresqlDBClient

	postgresqlFWClient := postgresql.NewFirewallRulesClientWithBaseURI(endpoint, subscriptionId)
	c.configureClient(&postgresqlFWClient.Client, auth)
	c.postgresqlFirewallRulesClient = postgresqlFWClient

	postgresqlSrvClient := postgresql.NewServersClientWithBaseURI(endpoint, subscriptionId)
	c.configureClient(&postgresqlSrvClient.Client, auth)
	c.postgresqlServersClient = postgresqlSrvClient

	postgresqlVNRClient := postgresql.NewVirtualNetworkRulesClientWithBaseURI(endpoint, subscriptionId)
	c.configureClient(&postgresqlVNRClient.Client, auth)
	c.postgresqlVirtualNetworkRulesClient = postgresqlVNRClient

	// SQL Azure
	sqlDBClient := sql.NewDatabasesClientWithBaseURI(endpoint, subscriptionId)
	c.configureClient(&sqlDBClient.Client, auth)
	c.sqlDatabasesClient = sqlDBClient

	sqlDTDPClient := sql.NewDatabaseThreatDetectionPoliciesClientWithBaseURI(endpoint, subscriptionId)
	setUserAgent(&sqlDTDPClient.Client)
	sqlDTDPClient.Authorizer = auth
	sqlDTDPClient.Sender = sender
	sqlDTDPClient.SkipResourceProviderRegistration = c.skipProviderRegistration
	c.sqlDatabaseThreatDetectionPoliciesClient = sqlDTDPClient

	sqlFWClient := sql.NewFirewallRulesClientWithBaseURI(endpoint, subscriptionId)
	c.configureClient(&sqlFWClient.Client, auth)
	c.sqlFirewallRulesClient = sqlFWClient

	sqlEPClient := sql.NewElasticPoolsClientWithBaseURI(endpoint, subscriptionId)
	c.configureClient(&sqlEPClient.Client, auth)
	c.sqlElasticPoolsClient = sqlEPClient

	sqlSrvClient := sql.NewServersClientWithBaseURI(endpoint, subscriptionId)
	c.configureClient(&sqlSrvClient.Client, auth)
	c.sqlServersClient = sqlSrvClient

	sqlADClient := sql.NewServerAzureADAdministratorsClientWithBaseURI(endpoint, subscriptionId)
	c.configureClient(&sqlADClient.Client, auth)
	c.sqlServerAzureADAdministratorsClient = sqlADClient

	sqlVNRClient := sql.NewVirtualNetworkRulesClientWithBaseURI(endpoint, subscriptionId)
	c.configureClient(&sqlVNRClient.Client, auth)
	c.sqlVirtualNetworkRulesClient = sqlVNRClient
}

func (c *ArmClient) registerDataLakeStoreClients(endpoint, subscriptionId string, auth autorest.Authorizer, sender autorest.Sender) {
	storeAccountClient := storeAccount.NewAccountsClientWithBaseURI(endpoint, subscriptionId)
	c.configureClient(&storeAccountClient.Client, auth)
	c.dataLakeStoreAccountClient = storeAccountClient

	storeFirewallRulesClient := storeAccount.NewFirewallRulesClientWithBaseURI(endpoint, subscriptionId)
	c.configureClient(&storeFirewallRulesClient.Client, auth)
	c.dataLakeStoreFirewallRulesClient = storeFirewallRulesClient

	analyticsAccountClient := analyticsAccount.NewAccountsClientWithBaseURI(endpoint, subscriptionId)
	c.configureClient(&analyticsAccountClient.Client, auth)
	c.dataLakeAnalyticsAccountClient = analyticsAccountClient

	filesClient := filesystem.NewClient()
	c.configureClient(&filesClient.Client, auth)
	c.dataLakeStoreFilesClient = filesClient

	analyticsFirewallRulesClient := analyticsAccount.NewFirewallRulesClientWithBaseURI(endpoint, subscriptionId)
	c.configureClient(&analyticsFirewallRulesClient.Client, auth)
	c.dataLakeAnalyticsFirewallRulesClient = analyticsFirewallRulesClient
}

func (c *ArmClient) registerDeviceClients(endpoint, subscriptionId string, auth autorest.Authorizer, sender autorest.Sender) {
	iotClient := devices.NewIotHubResourceClientWithBaseURI(endpoint, subscriptionId)
	c.configureClient(&iotClient.Client, auth)
	c.iothubResourceClient = iotClient
}

func (c *ArmClient) registerDevTestClients(endpoint, subscriptionId string, auth autorest.Authorizer) {
	labsClient := dtl.NewLabsClientWithBaseURI(endpoint, subscriptionId)
	c.configureClient(&labsClient.Client, auth)
	c.devTestLabsClient = labsClient

	devTestVirtualNetworksClient := dtl.NewVirtualNetworksClientWithBaseURI(endpoint, subscriptionId)
	c.configureClient(&devTestVirtualNetworksClient.Client, auth)
	c.devTestVirtualNetworksClient = devTestVirtualNetworksClient
}

func (c *ArmClient) registerDNSClients(endpoint, subscriptionId string, auth autorest.Authorizer, sender autorest.Sender) {
	dn := dns.NewRecordSetsClientWithBaseURI(endpoint, subscriptionId)
	c.configureClient(&dn.Client, auth)
	c.dnsClient = dn

	zo := dns.NewZonesClientWithBaseURI(endpoint, subscriptionId)
	c.configureClient(&zo.Client, auth)
	c.zonesClient = zo
}

func (c *ArmClient) registerEventGridClients(endpoint, subscriptionId string, auth autorest.Authorizer, sender autorest.Sender) {
	egtc := eventgrid.NewTopicsClientWithBaseURI(endpoint, subscriptionId)
	c.configureClient(&egtc.Client, auth)
	c.eventGridTopicsClient = egtc
}

func (c *ArmClient) registerEventHubClients(endpoint, subscriptionId string, auth autorest.Authorizer, sender autorest.Sender) {
	ehc := eventhub.NewEventHubsClientWithBaseURI(endpoint, subscriptionId)
	c.configureClient(&ehc.Client, auth)
	c.eventHubClient = ehc

	chcgc := eventhub.NewConsumerGroupsClientWithBaseURI(endpoint, subscriptionId)
	c.configureClient(&chcgc.Client, auth)
	c.eventHubConsumerGroupClient = chcgc

	ehnc := eventhub.NewNamespacesClientWithBaseURI(endpoint, subscriptionId)
	c.configureClient(&ehnc.Client, auth)
	c.eventHubNamespacesClient = ehnc
}

func (c *ArmClient) registerKeyVaultClients(endpoint, subscriptionId string, auth autorest.Authorizer, keyVaultAuth autorest.Authorizer, sender autorest.Sender) {
	keyVaultClient := keyvault.NewVaultsClientWithBaseURI(endpoint, subscriptionId)
	c.configureClient(&keyVaultClient.Client, auth)
	c.keyVaultClient = keyVaultClient

	keyVaultManagementClient := keyVault.New()
	c.configureClient(&keyVaultManagementClient.Client, keyVaultAuth)
	c.keyVaultManagementClient = keyVaultManagementClient
}

func (c *ArmClient) registerLogicClients(endpoint, subscriptionId string, auth autorest.Authorizer, sender autorest.Sender) {
	workflowsClient := logic.NewWorkflowsClientWithBaseURI(endpoint, subscriptionId)
	c.configureClient(&workflowsClient.Client, auth)
	c.logicWorkflowsClient = workflowsClient
}

func (c *ArmClient) registerMonitorClients(endpoint, subscriptionId string, auth autorest.Authorizer, sender autorest.Sender) {
	agc := insights.NewActionGroupsClientWithBaseURI(endpoint, subscriptionId)
	c.configureClient(&agc.Client, auth)
	c.monitorActionGroupsClient = agc

	arc := insights.NewAlertRulesClientWithBaseURI(endpoint, subscriptionId)
	c.configureClient(&arc.Client, auth)
	c.monitorAlertRulesClient = arc

	logProfilesClient := insights.NewLogProfilesClientWithBaseURI(endpoint, subscriptionId)
	c.configureClient(&logProfilesClient.Client, auth)
	c.logProfilesClient = logProfilesClient

	autoscaleSettingsClient := insights.NewAutoscaleSettingsClientWithBaseURI(endpoint, subscriptionId)
	c.configureClient(&autoscaleSettingsClient.Client, auth)
	c.autoscaleSettingsClient = autoscaleSettingsClient
}

func (c *ArmClient) registerNetworkingClients(endpoint, subscriptionId string, auth autorest.Authorizer, sender autorest.Sender) {
	applicationGatewaysClient := network.NewApplicationGatewaysClientWithBaseURI(endpoint, subscriptionId)
	c.configureClient(&applicationGatewaysClient.Client, auth)
	c.applicationGatewayClient = applicationGatewaysClient

	appSecurityGroupsClient := network.NewApplicationSecurityGroupsClientWithBaseURI(endpoint, subscriptionId)
	c.configureClient(&appSecurityGroupsClient.Client, auth)
	c.applicationSecurityGroupsClient = appSecurityGroupsClient

	azureFirewallsClient := network.NewAzureFirewallsClientWithBaseURI(endpoint, subscriptionId)
	c.configureClient(&azureFirewallsClient.Client, auth)
	c.azureFirewallsClient = azureFirewallsClient

	expressRouteAuthsClient := network.NewExpressRouteCircuitAuthorizationsClientWithBaseURI(endpoint, subscriptionId)
	c.configureClient(&expressRouteAuthsClient.Client, auth)
	c.expressRouteAuthsClient = expressRouteAuthsClient

	expressRouteCircuitsClient := network.NewExpressRouteCircuitsClientWithBaseURI(endpoint, subscriptionId)
	c.configureClient(&expressRouteCircuitsClient.Client, auth)
	c.expressRouteCircuitClient = expressRouteCircuitsClient

	expressRoutePeeringsClient := network.NewExpressRouteCircuitPeeringsClientWithBaseURI(endpoint, subscriptionId)
	c.configureClient(&expressRoutePeeringsClient.Client, auth)
	c.expressRoutePeeringsClient = expressRoutePeeringsClient

	interfacesClient := network.NewInterfacesClientWithBaseURI(endpoint, subscriptionId)
	c.configureClient(&interfacesClient.Client, auth)
	c.ifaceClient = interfacesClient

	loadBalancersClient := network.NewLoadBalancersClientWithBaseURI(endpoint, subscriptionId)
	c.configureClient(&loadBalancersClient.Client, auth)
	c.loadBalancerClient = loadBalancersClient

	localNetworkGatewaysClient := network.NewLocalNetworkGatewaysClientWithBaseURI(endpoint, subscriptionId)
	c.configureClient(&localNetworkGatewaysClient.Client, auth)
	c.localNetConnClient = localNetworkGatewaysClient

	gatewaysClient := network.NewVirtualNetworkGatewaysClientWithBaseURI(endpoint, subscriptionId)
	c.configureClient(&gatewaysClient.Client, auth)
	c.vnetGatewayClient = gatewaysClient

	gatewayConnectionsClient := network.NewVirtualNetworkGatewayConnectionsClientWithBaseURI(endpoint, subscriptionId)
	c.configureClient(&gatewayConnectionsClient.Client, auth)
	c.vnetGatewayConnectionsClient = gatewayConnectionsClient

	networksClient := network.NewVirtualNetworksClientWithBaseURI(endpoint, subscriptionId)
	c.configureClient(&networksClient.Client, auth)
	c.vnetClient = networksClient

	packetCapturesClient := network.NewPacketCapturesClientWithBaseURI(endpoint, subscriptionId)
	c.configureClient(&packetCapturesClient.Client, auth)
	c.packetCapturesClient = packetCapturesClient

	peeringsClient := network.NewVirtualNetworkPeeringsClientWithBaseURI(endpoint, subscriptionId)
	c.configureClient(&peeringsClient.Client, auth)
	c.vnetPeeringsClient = peeringsClient

	publicIPAddressesClient := network.NewPublicIPAddressesClientWithBaseURI(endpoint, subscriptionId)
	c.configureClient(&publicIPAddressesClient.Client, auth)
	c.publicIPClient = publicIPAddressesClient

	routesClient := network.NewRoutesClientWithBaseURI(endpoint, subscriptionId)
	c.configureClient(&routesClient.Client, auth)
	c.routesClient = routesClient

	routeTablesClient := network.NewRouteTablesClientWithBaseURI(endpoint, subscriptionId)
	c.configureClient(&routeTablesClient.Client, auth)
	c.routeTablesClient = routeTablesClient

	securityGroupsClient := network.NewSecurityGroupsClientWithBaseURI(endpoint, subscriptionId)
	c.configureClient(&securityGroupsClient.Client, auth)
	c.secGroupClient = securityGroupsClient

	securityRulesClient := network.NewSecurityRulesClientWithBaseURI(endpoint, subscriptionId)
	c.configureClient(&securityRulesClient.Client, auth)
	c.secRuleClient = securityRulesClient

	subnetsClient := network.NewSubnetsClientWithBaseURI(endpoint, subscriptionId)
	c.configureClient(&subnetsClient.Client, auth)
	c.subnetClient = subnetsClient

	userAssignedIdentitiesClient := msi.NewUserAssignedIdentitiesClientWithBaseURI(endpoint, subscriptionId)
	c.configureClient(&userAssignedIdentitiesClient.Client, auth)
	c.userAssignedIdentitiesClient = userAssignedIdentitiesClient

	watchersClient := network.NewWatchersClientWithBaseURI(endpoint, subscriptionId)
	c.configureClient(&watchersClient.Client, auth)
	c.watcherClient = watchersClient
}

func (c *ArmClient) registerNotificationHubsClient(endpoint, subscriptionId string, auth *autorest.BearerAuthorizer, sender autorest.Sender) {
	namespacesClient := notificationhubs.NewNamespacesClientWithBaseURI(endpoint, subscriptionId)
	c.configureClient(&namespacesClient.Client, auth)
	c.notificationNamespacesClient = namespacesClient

	notificationHubsClient := notificationhubs.NewClientWithBaseURI(endpoint, subscriptionId)
	c.configureClient(&notificationHubsClient.Client, auth)
	c.notificationHubsClient = notificationHubsClient
}

func (c *ArmClient) registerOperationalInsightsClients(endpoint, subscriptionId string, auth autorest.Authorizer, sender autorest.Sender) {
	opwc := operationalinsights.NewWorkspacesClientWithBaseURI(endpoint, subscriptionId)
	c.configureClient(&opwc.Client, auth)
	c.workspacesClient = opwc

	solutionsClient := operationsmanagement.NewSolutionsClientWithBaseURI(endpoint, subscriptionId, "Microsoft.OperationsManagement", "solutions", "testing")
	c.configureClient(&solutionsClient.Client, auth)
	c.solutionsClient = solutionsClient
}

func (c *ArmClient) registerRecoveryServiceClients(endpoint, subscriptionId string, auth autorest.Authorizer) {
	vaultsClient := recoveryservices.NewVaultsClientWithBaseURI(endpoint, subscriptionId)
	c.configureClient(&vaultsClient.Client, auth)
	c.recoveryServicesVaultsClient = vaultsClient
}

func (c *ArmClient) registerRedisClients(endpoint, subscriptionId string, auth autorest.Authorizer, sender autorest.Sender) {
	redisClient := redis.NewClientWithBaseURI(endpoint, subscriptionId)
	c.configureClient(&redisClient.Client, auth)
	c.redisClient = redisClient

	firewallRuleClient := redis.NewFirewallRulesClientWithBaseURI(endpoint, subscriptionId)
	c.configureClient(&firewallRuleClient.Client, auth)
	c.redisFirewallClient = firewallRuleClient

	patchSchedulesClient := redis.NewPatchSchedulesClientWithBaseURI(endpoint, subscriptionId)
	c.configureClient(&patchSchedulesClient.Client, auth)
	c.redisPatchSchedulesClient = patchSchedulesClient
}

func (c *ArmClient) registerRelayClients(endpoint, subscriptionId string, auth autorest.Authorizer, sender autorest.Sender) {
	relayNamespacesClient := relay.NewNamespacesClientWithBaseURI(endpoint, subscriptionId)
	c.configureClient(&relayNamespacesClient.Client, auth)
	c.relayNamespacesClient = relayNamespacesClient
}

func (c *ArmClient) registerResourcesClients(endpoint, subscriptionId string, auth autorest.Authorizer) {
	locksClient := locks.NewManagementLocksClientWithBaseURI(endpoint, subscriptionId)
	c.configureClient(&locksClient.Client, auth)
	c.managementLocksClient = locksClient

	deploymentsClient := resources.NewDeploymentsClientWithBaseURI(endpoint, subscriptionId)
	c.configureClient(&deploymentsClient.Client, auth)
	c.deploymentsClient = deploymentsClient

	resourcesClient := resources.NewClientWithBaseURI(endpoint, subscriptionId)
	c.configureClient(&resourcesClient.Client, auth)
	c.resourcesClient = resourcesClient

	resourceGroupsClient := resources.NewGroupsClientWithBaseURI(endpoint, subscriptionId)
	c.configureClient(&resourceGroupsClient.Client, auth)
	c.resourceGroupsClient = resourceGroupsClient

	providersClient := resources.NewProvidersClientWithBaseURI(endpoint, subscriptionId)
	c.configureClient(&providersClient.Client, auth)
	c.providersClient = providersClient

	subscriptionsClient := subscriptions.NewClientWithBaseURI(endpoint)
	c.configureClient(&subscriptionsClient.Client, auth)
	c.subscriptionsClient = subscriptionsClient
}

func (c *ArmClient) registerSchedulerClients(endpoint, subscriptionId string, auth autorest.Authorizer) {
	jobCollectionsClient := scheduler.NewJobCollectionsClientWithBaseURI(endpoint, subscriptionId)
	c.configureClient(&jobCollectionsClient.Client, auth)
	c.schedulerJobCollectionsClient = jobCollectionsClient

	jobsClient := scheduler.NewJobsClientWithBaseURI(endpoint, subscriptionId)
	c.configureClient(&jobsClient.Client, auth)
	c.schedulerJobsClient = jobsClient
}

func (c *ArmClient) registerSearchClients(endpoint, subscriptionId string, auth autorest.Authorizer) {
	searchClient := search.NewServicesClientWithBaseURI(endpoint, subscriptionId)
	c.configureClient(&searchClient.Client, auth)
	c.searchServicesClient = searchClient
}

func (c *ArmClient) registerServiceBusClients(endpoint, subscriptionId string, auth autorest.Authorizer) {
	queuesClient := servicebus.NewQueuesClientWithBaseURI(endpoint, subscriptionId)
	c.configureClient(&queuesClient.Client, auth)
	c.serviceBusQueuesClient = queuesClient

	namespacesClient := servicebus.NewNamespacesClientWithBaseURI(endpoint, subscriptionId)
	c.configureClient(&namespacesClient.Client, auth)
	c.serviceBusNamespacesClient = namespacesClient

	topicsClient := servicebus.NewTopicsClientWithBaseURI(endpoint, subscriptionId)
	c.configureClient(&topicsClient.Client, auth)
	c.serviceBusTopicsClient = topicsClient

	subscriptionsClient := servicebus.NewSubscriptionsClientWithBaseURI(endpoint, subscriptionId)
	c.configureClient(&subscriptionsClient.Client, auth)
	c.serviceBusSubscriptionsClient = subscriptionsClient

	subscriptionRulesClient := servicebus.NewRulesClientWithBaseURI(endpoint, subscriptionId)
	c.configureClient(&subscriptionRulesClient.Client, auth)
	c.serviceBusSubscriptionRulesClient = subscriptionRulesClient
}

func (c *ArmClient) registerServiceFabricClients(endpoint, subscriptionId string, auth autorest.Authorizer) {
	clustersClient := servicefabric.NewClustersClientWithBaseURI(endpoint, subscriptionId)
	c.configureClient(&clustersClient.Client, auth)
	c.serviceFabricClustersClient = clustersClient
}

func (c *ArmClient) registerStorageClients(endpoint, subscriptionId string, auth autorest.Authorizer) {
	accountsClient := storage.NewAccountsClientWithBaseURI(endpoint, subscriptionId)
	c.configureClient(&accountsClient.Client, auth)
	c.storageServiceClient = accountsClient

	usageClient := storage.NewUsageClientWithBaseURI(endpoint, subscriptionId)
	c.configureClient(&usageClient.Client, auth)
	c.storageUsageClient = usageClient
}

func (c *ArmClient) registerTrafficManagerClients(endpoint, subscriptionId string, auth autorest.Authorizer) {
	endpointsClient := trafficmanager.NewEndpointsClientWithBaseURI(endpoint, c.subscriptionId)
	c.configureClient(&endpointsClient.Client, auth)
	c.trafficManagerEndpointsClient = endpointsClient

	geographicalHierarchiesClient := trafficmanager.NewGeographicHierarchiesClientWithBaseURI(endpoint, subscriptionId)
	c.configureClient(&geographicalHierarchiesClient.Client, auth)
	c.trafficManagerGeographialHierarchiesClient = geographicalHierarchiesClient

	profilesClient := trafficmanager.NewProfilesClientWithBaseURI(endpoint, subscriptionId)
	c.configureClient(&profilesClient.Client, auth)
	c.trafficManagerProfilesClient = profilesClient
}

func (c *ArmClient) registerWebClients(endpoint, subscriptionId string, auth autorest.Authorizer) {
	appServicePlansClient := web.NewAppServicePlansClientWithBaseURI(endpoint, subscriptionId)
	c.configureClient(&appServicePlansClient.Client, auth)
	c.appServicePlansClient = appServicePlansClient

	appsClient := web.NewAppsClientWithBaseURI(endpoint, subscriptionId)
	c.configureClient(&appsClient.Client, auth)
	c.appServicesClient = appsClient
}

func (c *ArmClient) registerPolicyClients(endpoint, subscriptionId string, auth autorest.Authorizer) {
	policyAssignmentsClient := policy.NewAssignmentsClientWithBaseURI(endpoint, subscriptionId)
	c.configureClient(&policyAssignmentsClient.Client, auth)
	c.policyAssignmentsClient = policyAssignmentsClient

	policyDefinitionsClient := policy.NewDefinitionsClientWithBaseURI(endpoint, subscriptionId)
	c.configureClient(&policyDefinitionsClient.Client, auth)
	c.policyDefinitionsClient = policyDefinitionsClient
}

func (c *ArmClient) registerManagementGroupClients(endpoint string, auth autorest.Authorizer) {
	managementGroupsClient := managementgroups.NewClientWithBaseURI(endpoint)
	c.configureClient(&managementGroupsClient.Client, auth)
	c.managementGroupsClient = managementGroupsClient

	managementGroupsSubscriptionClient := managementgroups.NewSubscriptionsClientWithBaseURI(endpoint)
	c.configureClient(&managementGroupsSubscriptionClient.Client, auth)
	c.managementGroupsSubscriptionClient = managementGroupsSubscriptionClient
}

var (
	storageKeyCacheMu sync.RWMutex
	storageKeyCache   = make(map[string]string)
)

func (armClient *ArmClient) getKeyForStorageAccount(ctx context.Context, resourceGroupName, storageAccountName string) (string, bool, error) {
	cacheIndex := resourceGroupName + "/" + storageAccountName
	storageKeyCacheMu.RLock()
	key, ok := storageKeyCache[cacheIndex]
	storageKeyCacheMu.RUnlock()

	if ok {
		return key, true, nil
	}

	storageKeyCacheMu.Lock()
	defer storageKeyCacheMu.Unlock()
	key, ok = storageKeyCache[cacheIndex]
	if !ok {
		accountKeys, err := armClient.storageServiceClient.ListKeys(ctx, resourceGroupName, storageAccountName)
		if utils.ResponseWasNotFound(accountKeys.Response) {
			return "", false, nil
		}
		if err != nil {
			// We assume this is a transient error rather than a 404 (which is caught above),  so assume the
			// storeAccount still exists.
			return "", true, fmt.Errorf("Error retrieving keys for storage storeAccount %q: %s", storageAccountName, err)
		}

		if accountKeys.Keys == nil {
			return "", false, fmt.Errorf("Nil key returned for storage storeAccount %q", storageAccountName)
		}

		keys := *accountKeys.Keys
		if len(keys) <= 0 {
			return "", false, fmt.Errorf("No keys returned for storage storeAccount %q", storageAccountName)
		}

		keyPtr := keys[0].Value
		if keyPtr == nil {
			return "", false, fmt.Errorf("The first key returned is nil for storage storeAccount %q", storageAccountName)
		}

		key = *keyPtr
		storageKeyCache[cacheIndex] = key
	}

	return key, true, nil
}

func (armClient *ArmClient) getBlobStorageClientForStorageAccount(ctx context.Context, resourceGroupName, storageAccountName string) (*mainStorage.BlobStorageClient, bool, error) {
	key, accountExists, err := armClient.getKeyForStorageAccount(ctx, resourceGroupName, storageAccountName)
	if err != nil {
		return nil, accountExists, err
	}
	if accountExists == false {
		return nil, false, nil
	}

	storageClient, err := mainStorage.NewClient(storageAccountName, key, armClient.environment.StorageEndpointSuffix,
		mainStorage.DefaultAPIVersion, true)
	if err != nil {
		return nil, true, fmt.Errorf("Error creating storage client for storage storeAccount %q: %s", storageAccountName, err)
	}

	blobClient := storageClient.GetBlobService()
	return &blobClient, true, nil
}

func (armClient *ArmClient) getFileServiceClientForStorageAccount(ctx context.Context, resourceGroupName, storageAccountName string) (*mainStorage.FileServiceClient, bool, error) {
	key, accountExists, err := armClient.getKeyForStorageAccount(ctx, resourceGroupName, storageAccountName)
	if err != nil {
		return nil, accountExists, err
	}
	if accountExists == false {
		return nil, false, nil
	}

	storageClient, err := mainStorage.NewClient(storageAccountName, key, armClient.environment.StorageEndpointSuffix,
		mainStorage.DefaultAPIVersion, true)
	if err != nil {
		return nil, true, fmt.Errorf("Error creating storage client for storage storeAccount %q: %s", storageAccountName, err)
	}

	fileClient := storageClient.GetFileService()
	return &fileClient, true, nil
}

func (armClient *ArmClient) getTableServiceClientForStorageAccount(ctx context.Context, resourceGroupName, storageAccountName string) (*mainStorage.TableServiceClient, bool, error) {
	key, accountExists, err := armClient.getKeyForStorageAccount(ctx, resourceGroupName, storageAccountName)
	if err != nil {
		return nil, accountExists, err
	}
	if accountExists == false {
		return nil, false, nil
	}

	storageClient, err := mainStorage.NewClient(storageAccountName, key, armClient.environment.StorageEndpointSuffix,
		mainStorage.DefaultAPIVersion, true)
	if err != nil {
		return nil, true, fmt.Errorf("Error creating storage client for storage storeAccount %q: %s", storageAccountName, err)
	}

	tableClient := storageClient.GetTableService()
	return &tableClient, true, nil
}

func (armClient *ArmClient) getQueueServiceClientForStorageAccount(ctx context.Context, resourceGroupName, storageAccountName string) (*mainStorage.QueueServiceClient, bool, error) {
	key, accountExists, err := armClient.getKeyForStorageAccount(ctx, resourceGroupName, storageAccountName)
	if err != nil {
		return nil, accountExists, err
	}
	if accountExists == false {
		return nil, false, nil
	}

	storageClient, err := mainStorage.NewClient(storageAccountName, key, armClient.environment.StorageEndpointSuffix,
		mainStorage.DefaultAPIVersion, true)
	if err != nil {
		return nil, true, fmt.Errorf("Error creating storage client for storage storeAccount %q: %s", storageAccountName, err)
	}

	queueClient := storageClient.GetQueueService()
	return &queueClient, true, nil
}<|MERGE_RESOLUTION|>--- conflicted
+++ resolved
@@ -199,14 +199,9 @@
 	managementGroupsSubscriptionClient managementgroups.SubscriptionsClient
 
 	// Monitor
-<<<<<<< HEAD
-	actionGroupsClient      insights.ActionGroupsClient
-	logProfilesClient       insights.LogProfilesClient
-	monitorAlertRulesClient insights.AlertRulesClient
-=======
 	monitorActionGroupsClient insights.ActionGroupsClient
 	monitorAlertRulesClient   insights.AlertRulesClient
->>>>>>> beaa4759
+	logProfilesClient         insights.LogProfilesClient
 
 	// MSI
 	userAssignedIdentitiesClient msi.UserAssignedIdentitiesClient
