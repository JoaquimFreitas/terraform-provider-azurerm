package azurerm

import (
	"crypto/sha1"
	"encoding/base64"
	"encoding/hex"
	"fmt"
	"strings"

	"github.com/hashicorp/go-azure-helpers/authentication"
	"github.com/hashicorp/terraform/helper/mutexkv"
	"github.com/hashicorp/terraform/helper/schema"
	"github.com/hashicorp/terraform/terraform"
	"github.com/terraform-providers/terraform-provider-azurerm/azurerm/helpers/suppress"
)

// Provider returns a terraform.ResourceProvider.
func Provider() terraform.ResourceProvider {
	p := &schema.Provider{
		Schema: map[string]*schema.Schema{
			"subscription_id": {
				Type:        schema.TypeString,
				Optional:    true,
				DefaultFunc: schema.EnvDefaultFunc("ARM_SUBSCRIPTION_ID", ""),
			},

			"client_id": {
				Type:        schema.TypeString,
				Optional:    true,
				DefaultFunc: schema.EnvDefaultFunc("ARM_CLIENT_ID", ""),
			},

			"tenant_id": {
				Type:        schema.TypeString,
				Optional:    true,
				DefaultFunc: schema.EnvDefaultFunc("ARM_TENANT_ID", ""),
			},

			"environment": {
				Type:        schema.TypeString,
				Required:    true,
				DefaultFunc: schema.EnvDefaultFunc("ARM_ENVIRONMENT", "public"),
			},

			// Client Certificate specific fields
			"client_certificate_password": {
				Type:        schema.TypeString,
				Optional:    true,
				DefaultFunc: schema.EnvDefaultFunc("ARM_CLIENT_CERTIFICATE_PASSWORD", ""),
			},

			"client_certificate_path": {
				Type:        schema.TypeString,
				Optional:    true,
				DefaultFunc: schema.EnvDefaultFunc("ARM_CLIENT_CERTIFICATE_PATH", ""),
			},

			// Client Secret specific fields
			"client_secret": {
				Type:        schema.TypeString,
				Optional:    true,
				DefaultFunc: schema.EnvDefaultFunc("ARM_CLIENT_SECRET", ""),
			},

			// Managed Service Identity specific fields
			"use_msi": {
				Type:        schema.TypeBool,
				Optional:    true,
				DefaultFunc: schema.EnvDefaultFunc("ARM_USE_MSI", false),
			},
			"msi_endpoint": {
				Type:        schema.TypeString,
				Optional:    true,
				DefaultFunc: schema.EnvDefaultFunc("ARM_MSI_ENDPOINT", ""),
			},

			// Advanced feature flags
			"skip_credentials_validation": {
				Type:        schema.TypeBool,
				Optional:    true,
				DefaultFunc: schema.EnvDefaultFunc("ARM_SKIP_CREDENTIALS_VALIDATION", false),
			},

			"skip_provider_registration": {
				Type:        schema.TypeBool,
				Optional:    true,
				DefaultFunc: schema.EnvDefaultFunc("ARM_SKIP_PROVIDER_REGISTRATION", false),
			},
		},

		DataSourcesMap: map[string]*schema.Resource{
			"azurerm_api_management":                        dataSourceApiManagementService(),
			"azurerm_app_service_plan":                      dataSourceAppServicePlan(),
			"azurerm_app_service":                           dataSourceArmAppService(),
			"azurerm_application_insights":                  dataSourceArmApplicationInsights(),
			"azurerm_application_security_group":            dataSourceArmApplicationSecurityGroup(),
			"azurerm_azuread_application":                   dataSourceArmAzureADApplication(),
			"azurerm_azuread_service_principal":             dataSourceArmActiveDirectoryServicePrincipal(),
			"azurerm_batch_account":                         dataSourceArmBatchAccount(),
			"azurerm_batch_pool":                            dataSourceArmBatchPool(),
			"azurerm_builtin_role_definition":               dataSourceArmBuiltInRoleDefinition(),
			"azurerm_cdn_profile":                           dataSourceArmCdnProfile(),
			"azurerm_client_config":                         dataSourceArmClientConfig(),
			"azurerm_container_registry":                    dataSourceArmContainerRegistry(),
			"azurerm_cosmosdb_account":                      dataSourceArmCosmosDBAccount(),
			"azurerm_data_lake_store":                       dataSourceArmDataLakeStoreAccount(),
			"azurerm_dev_test_lab":                          dataSourceArmDevTestLab(),
			"azurerm_dns_zone":                              dataSourceArmDnsZone(),
			"azurerm_eventhub_namespace":                    dataSourceEventHubNamespace(),
			"azurerm_image":                                 dataSourceArmImage(),
			"azurerm_key_vault_access_policy":               dataSourceArmKeyVaultAccessPolicy(),
			"azurerm_key_vault_key":                         dataSourceArmKeyVaultKey(),
			"azurerm_key_vault_secret":                      dataSourceArmKeyVaultSecret(),
			"azurerm_key_vault":                             dataSourceArmKeyVault(),
			"azurerm_kubernetes_cluster":                    dataSourceArmKubernetesCluster(),
			"azurerm_log_analytics_workspace":               dataSourceLogAnalyticsWorkspace(),
			"azurerm_logic_app_workflow":                    dataSourceArmLogicAppWorkflow(),
			"azurerm_managed_disk":                          dataSourceArmManagedDisk(),
			"azurerm_management_group":                      dataSourceArmManagementGroup(),
			"azurerm_monitor_action_group":                  dataSourceArmMonitorActionGroup(),
			"azurerm_monitor_diagnostic_categories":         dataSourceArmMonitorDiagnosticCategories(),
			"azurerm_monitor_log_profile":                   dataSourceArmMonitorLogProfile(),
			"azurerm_network_interface":                     dataSourceArmNetworkInterface(),
			"azurerm_network_security_group":                dataSourceArmNetworkSecurityGroup(),
			"azurerm_notification_hub_namespace":            dataSourceNotificationHubNamespace(),
			"azurerm_notification_hub":                      dataSourceNotificationHub(),
			"azurerm_platform_image":                        dataSourceArmPlatformImage(),
			"azurerm_public_ip":                             dataSourceArmPublicIP(),
			"azurerm_public_ips":                            dataSourceArmPublicIPs(),
			"azurerm_recovery_services_vault":               dataSourceArmRecoveryServicesVault(),
			"azurerm_resource_group":                        dataSourceArmResourceGroup(),
			"azurerm_role_definition":                       dataSourceArmRoleDefinition(),
			"azurerm_route_table":                           dataSourceArmRouteTable(),
			"azurerm_scheduler_job_collection":              dataSourceArmSchedulerJobCollection(),
			"azurerm_shared_image_gallery":                  dataSourceArmSharedImageGallery(),
			"azurerm_shared_image_version":                  dataSourceArmSharedImageVersion(),
			"azurerm_shared_image":                          dataSourceArmSharedImage(),
			"azurerm_snapshot":                              dataSourceArmSnapshot(),
			"azurerm_storage_account_sas":                   dataSourceArmStorageAccountSharedAccessSignature(),
			"azurerm_storage_account":                       dataSourceArmStorageAccount(),
			"azurerm_subnet":                                dataSourceArmSubnet(),
			"azurerm_subscription":                          dataSourceArmSubscription(),
			"azurerm_subscriptions":                         dataSourceArmSubscriptions(),
			"azurerm_traffic_manager_geographical_location": dataSourceArmTrafficManagerGeographicalLocation(),
			"azurerm_virtual_machine":                       dataSourceArmVirtualMachine(),
			"azurerm_virtual_network_gateway":               dataSourceArmVirtualNetworkGateway(),
			"azurerm_virtual_network":                       dataSourceArmVirtualNetwork(),
		},

		ResourcesMap: map[string]*schema.Resource{
			"azurerm_api_management":                         resourceArmApiManagementService(),
			"azurerm_app_service_active_slot":                resourceArmAppServiceActiveSlot(),
			"azurerm_app_service_custom_hostname_binding":    resourceArmAppServiceCustomHostnameBinding(),
			"azurerm_app_service_plan":                       resourceArmAppServicePlan(),
			"azurerm_app_service_slot":                       resourceArmAppServiceSlot(),
			"azurerm_app_service":                            resourceArmAppService(),
			"azurerm_application_gateway":                    resourceArmApplicationGateway(),
			"azurerm_application_insights_api_key":           resourceArmApplicationInsightsAPIKey(),
			"azurerm_application_insights":                   resourceArmApplicationInsights(),
			"azurerm_application_security_group":             resourceArmApplicationSecurityGroup(),
			"azurerm_automation_account":                     resourceArmAutomationAccount(),
			"azurerm_automation_credential":                  resourceArmAutomationCredential(),
			"azurerm_automation_dsc_configuration":           resourceArmAutomationDscConfiguration(),
			"azurerm_automation_dsc_nodeconfiguration":       resourceArmAutomationDscNodeConfiguration(),
			"azurerm_automation_module":                      resourceArmAutomationModule(),
			"azurerm_automation_runbook":                     resourceArmAutomationRunbook(),
			"azurerm_automation_schedule":                    resourceArmAutomationSchedule(),
			"azurerm_autoscale_setting":                      resourceArmAutoScaleSetting(),
			"azurerm_availability_set":                       resourceArmAvailabilitySet(),
			"azurerm_azuread_application":                    resourceArmActiveDirectoryApplication(),
			"azurerm_azuread_service_principal_password":     resourceArmActiveDirectoryServicePrincipalPassword(),
			"azurerm_azuread_service_principal":              resourceArmActiveDirectoryServicePrincipal(),
			"azurerm_batch_account":                          resourceArmBatchAccount(),
			"azurerm_batch_pool":                             resourceArmBatchPool(),
			"azurerm_cdn_endpoint":                           resourceArmCdnEndpoint(),
			"azurerm_cdn_profile":                            resourceArmCdnProfile(),
			"azurerm_cognitive_account":                      resourceArmCognitiveAccount(),
			"azurerm_container_group":                        resourceArmContainerGroup(),
			"azurerm_container_registry":                     resourceArmContainerRegistry(),
			"azurerm_container_service":                      resourceArmContainerService(),
			"azurerm_cosmosdb_account":                       resourceArmCosmosDBAccount(),
			"azurerm_data_lake_analytics_account":            resourceArmDataLakeAnalyticsAccount(),
			"azurerm_data_lake_analytics_firewall_rule":      resourceArmDataLakeAnalyticsFirewallRule(),
			"azurerm_data_lake_store_file":                   resourceArmDataLakeStoreFile(),
			"azurerm_data_lake_store_firewall_rule":          resourceArmDataLakeStoreFirewallRule(),
			"azurerm_data_lake_store":                        resourceArmDataLakeStore(),
			"azurerm_databricks_workspace":                   resourceArmDatabricksWorkspace(),
			"azurerm_dev_test_lab":                           resourceArmDevTestLab(),
			"azurerm_dev_test_linux_virtual_machine":         resourceArmDevTestLinuxVirtualMachine(),
			"azurerm_dev_test_policy":                        resourceArmDevTestPolicy(),
			"azurerm_dev_test_virtual_network":               resourceArmDevTestVirtualNetwork(),
			"azurerm_dev_test_windows_virtual_machine":       resourceArmDevTestWindowsVirtualMachine(),
			"azurerm_devspace_controller":                    resourceArmDevSpaceController(),
			"azurerm_dns_a_record":                           resourceArmDnsARecord(),
			"azurerm_dns_aaaa_record":                        resourceArmDnsAAAARecord(),
			"azurerm_dns_caa_record":                         resourceArmDnsCaaRecord(),
			"azurerm_dns_cname_record":                       resourceArmDnsCNameRecord(),
			"azurerm_dns_mx_record":                          resourceArmDnsMxRecord(),
			"azurerm_dns_ns_record":                          resourceArmDnsNsRecord(),
			"azurerm_dns_ptr_record":                         resourceArmDnsPtrRecord(),
			"azurerm_dns_srv_record":                         resourceArmDnsSrvRecord(),
			"azurerm_dns_txt_record":                         resourceArmDnsTxtRecord(),
			"azurerm_dns_zone":                               resourceArmDnsZone(),
			"azurerm_eventgrid_topic":                        resourceArmEventGridTopic(),
			"azurerm_eventhub_authorization_rule":            resourceArmEventHubAuthorizationRule(),
			"azurerm_eventhub_consumer_group":                resourceArmEventHubConsumerGroup(),
			"azurerm_eventhub_namespace_authorization_rule":  resourceArmEventHubNamespaceAuthorizationRule(),
			"azurerm_eventhub_namespace":                     resourceArmEventHubNamespace(),
			"azurerm_eventhub":                               resourceArmEventHub(),
			"azurerm_express_route_circuit_authorization":    resourceArmExpressRouteCircuitAuthorization(),
			"azurerm_express_route_circuit_peering":          resourceArmExpressRouteCircuitPeering(),
			"azurerm_express_route_circuit":                  resourceArmExpressRouteCircuit(),
			"azurerm_firewall_application_rule_collection":   resourceArmFirewallApplicationRuleCollection(),
			"azurerm_firewall_network_rule_collection":       resourceArmFirewallNetworkRuleCollection(),
			"azurerm_firewall":                               resourceArmFirewall(),
			"azurerm_function_app":                           resourceArmFunctionApp(),
			"azurerm_image":                                  resourceArmImage(),
			"azurerm_iothub_consumer_group":                  resourceArmIotHubConsumerGroup(),
			"azurerm_iothub":                                 resourceArmIotHub(),
			"azurerm_key_vault_access_policy":                resourceArmKeyVaultAccessPolicy(),
			"azurerm_key_vault_certificate":                  resourceArmKeyVaultCertificate(),
			"azurerm_key_vault_key":                          resourceArmKeyVaultKey(),
			"azurerm_key_vault_secret":                       resourceArmKeyVaultSecret(),
			"azurerm_key_vault":                              resourceArmKeyVault(),
			"azurerm_kubernetes_cluster":                     resourceArmKubernetesCluster(),
			"azurerm_lb_backend_address_pool":                resourceArmLoadBalancerBackendAddressPool(),
			"azurerm_lb_nat_pool":                            resourceArmLoadBalancerNatPool(),
			"azurerm_lb_nat_rule":                            resourceArmLoadBalancerNatRule(),
			"azurerm_lb_probe":                               resourceArmLoadBalancerProbe(),
			"azurerm_lb_rule":                                resourceArmLoadBalancerRule(),
			"azurerm_lb":                                     resourceArmLoadBalancer(),
			"azurerm_local_network_gateway":                  resourceArmLocalNetworkGateway(),
			"azurerm_log_analytics_solution":                 resourceArmLogAnalyticsSolution(),
			"azurerm_log_analytics_workspace_linked_service": resourceArmLogAnalyticsWorkspaceLinkedService(),
			"azurerm_log_analytics_workspace":                resourceArmLogAnalyticsWorkspace(),
			"azurerm_logic_app_action_custom":                resourceArmLogicAppActionCustom(),
			"azurerm_logic_app_action_http":                  resourceArmLogicAppActionHTTP(),
			"azurerm_logic_app_trigger_custom":               resourceArmLogicAppTriggerCustom(),
			"azurerm_logic_app_trigger_http_request":         resourceArmLogicAppTriggerHttpRequest(),
			"azurerm_logic_app_trigger_recurrence":           resourceArmLogicAppTriggerRecurrence(),
			"azurerm_logic_app_workflow":                     resourceArmLogicAppWorkflow(),
			"azurerm_managed_disk":                           resourceArmManagedDisk(),
			"azurerm_management_group":                       resourceArmManagementGroup(),
			"azurerm_management_lock":                        resourceArmManagementLock(),
			"azurerm_mariadb_database":                       resourceArmMariaDbDatabase(),
			"azurerm_mariadb_server":                         resourceArmMariaDbServer(),
			"azurerm_metric_alertrule":                       resourceArmMetricAlertRule(),
			"azurerm_monitor_action_group":                   resourceArmMonitorActionGroup(),
			"azurerm_monitor_activity_log_alert":             resourceArmMonitorActivityLogAlert(),
			"azurerm_monitor_diagnostic_setting":             resourceArmMonitorDiagnosticSetting(),
			"azurerm_monitor_log_profile":                    resourceArmMonitorLogProfile(),
			"azurerm_monitor_metric_alert":                   resourceArmMonitorMetricAlert(),
			"azurerm_mssql_elasticpool":                      resourceArmMsSqlElasticPool(),
			"azurerm_mysql_configuration":                    resourceArmMySQLConfiguration(),
			"azurerm_mysql_database":                         resourceArmMySqlDatabase(),
			"azurerm_mysql_firewall_rule":                    resourceArmMySqlFirewallRule(),
			"azurerm_mysql_server":                           resourceArmMySqlServer(),
			"azurerm_mysql_virtual_network_rule":             resourceArmMySqlVirtualNetworkRule(),
			"azurerm_network_interface_application_gateway_backend_address_pool_association": resourceArmNetworkInterfaceApplicationGatewayBackendAddressPoolAssociation(),
			"azurerm_network_interface_backend_address_pool_association":                     resourceArmNetworkInterfaceBackendAddressPoolAssociation(),
			"azurerm_network_interface_nat_rule_association":                                 resourceArmNetworkInterfaceNatRuleAssociation(),
<<<<<<< HEAD
			"azurerm_network_profile":                                                        resourceArmNetworkProfile(),
=======
			"azurerm_network_interface":                                                      resourceArmNetworkInterface(),
>>>>>>> 06258882
			"azurerm_network_security_group":                                                 resourceArmNetworkSecurityGroup(),
			"azurerm_network_security_rule":                                                  resourceArmNetworkSecurityRule(),
			"azurerm_network_watcher":                                                        resourceArmNetworkWatcher(),
			"azurerm_notification_hub_authorization_rule":                                    resourceArmNotificationHubAuthorizationRule(),
			"azurerm_notification_hub_namespace":                                             resourceArmNotificationHubNamespace(),
			"azurerm_notification_hub":                                                       resourceArmNotificationHub(),
			"azurerm_packet_capture":                                                         resourceArmPacketCapture(),
			"azurerm_policy_assignment":                                                      resourceArmPolicyAssignment(),
			"azurerm_policy_definition":                                                      resourceArmPolicyDefinition(),
			"azurerm_policy_set_definition":                                                  resourceArmPolicySetDefinition(),
			"azurerm_postgresql_configuration":                                               resourceArmPostgreSQLConfiguration(),
			"azurerm_postgresql_database":                                                    resourceArmPostgreSQLDatabase(),
			"azurerm_postgresql_firewall_rule":                                               resourceArmPostgreSQLFirewallRule(),
			"azurerm_postgresql_server":                                                      resourceArmPostgreSQLServer(),
			"azurerm_postgresql_virtual_network_rule":                                        resourceArmPostgreSQLVirtualNetworkRule(),
			"azurerm_public_ip":                                                              resourceArmPublicIp(),
			"azurerm_recovery_services_protected_vm":                                         resourceArmRecoveryServicesProtectedVm(),
			"azurerm_recovery_services_protection_policy_vm":                                 resourceArmRecoveryServicesProtectionPolicyVm(),
			"azurerm_recovery_services_vault":                                                resourceArmRecoveryServicesVault(),
			"azurerm_redis_cache":                                                            resourceArmRedisCache(),
			"azurerm_redis_firewall_rule":                                                    resourceArmRedisFirewallRule(),
			"azurerm_relay_namespace":                                                        resourceArmRelayNamespace(),
			"azurerm_resource_group":                                                         resourceArmResourceGroup(),
			"azurerm_role_assignment":                                                        resourceArmRoleAssignment(),
			"azurerm_role_definition":                                                        resourceArmRoleDefinition(),
			"azurerm_route_table":                                                            resourceArmRouteTable(),
			"azurerm_route":                                                                  resourceArmRoute(),
			"azurerm_scheduler_job_collection":                                               resourceArmSchedulerJobCollection(),
			"azurerm_scheduler_job":                                                          resourceArmSchedulerJob(),
			"azurerm_search_service":                                                         resourceArmSearchService(),
			"azurerm_security_center_contact":                                                resourceArmSecurityCenterContact(),
			"azurerm_security_center_subscription_pricing":                                   resourceArmSecurityCenterSubscriptionPricing(),
			"azurerm_security_center_workspace":                                              resourceArmSecurityCenterWorkspace(),
			"azurerm_service_fabric_cluster":                                                 resourceArmServiceFabricCluster(),
			"azurerm_servicebus_namespace_authorization_rule":                                resourceArmServiceBusNamespaceAuthorizationRule(),
			"azurerm_servicebus_namespace":                                                   resourceArmServiceBusNamespace(),
			"azurerm_servicebus_queue_authorization_rule":                                    resourceArmServiceBusQueueAuthorizationRule(),
			"azurerm_servicebus_queue":                                                       resourceArmServiceBusQueue(),
			"azurerm_servicebus_subscription_rule":                                           resourceArmServiceBusSubscriptionRule(),
			"azurerm_servicebus_subscription":                                                resourceArmServiceBusSubscription(),
			"azurerm_servicebus_topic_authorization_rule":                                    resourceArmServiceBusTopicAuthorizationRule(),
			"azurerm_servicebus_topic":                                                       resourceArmServiceBusTopic(),
			"azurerm_shared_image_gallery":                                                   resourceArmSharedImageGallery(),
			"azurerm_shared_image_version":                                                   resourceArmSharedImageVersion(),
			"azurerm_shared_image":                                                           resourceArmSharedImage(),
			"azurerm_signalr_service":                                                        resourceArmSignalRService(),
			"azurerm_snapshot":                                                               resourceArmSnapshot(),
			"azurerm_sql_active_directory_administrator":                                     resourceArmSqlAdministrator(),
			"azurerm_sql_database":                                                           resourceArmSqlDatabase(),
			"azurerm_sql_elasticpool":                                                        resourceArmSqlElasticPool(),
			"azurerm_sql_firewall_rule":                                                      resourceArmSqlFirewallRule(),
			"azurerm_sql_server":                                                             resourceArmSqlServer(),
			"azurerm_sql_virtual_network_rule":                                               resourceArmSqlVirtualNetworkRule(),
			"azurerm_storage_account":                                                        resourceArmStorageAccount(),
			"azurerm_storage_blob":                                                           resourceArmStorageBlob(),
			"azurerm_storage_container":                                                      resourceArmStorageContainer(),
			"azurerm_storage_queue":                                                          resourceArmStorageQueue(),
			"azurerm_storage_share":                                                          resourceArmStorageShare(),
			"azurerm_storage_table":                                                          resourceArmStorageTable(),
			"azurerm_subnet_network_security_group_association":                              resourceArmSubnetNetworkSecurityGroupAssociation(),
			"azurerm_subnet_route_table_association":                                         resourceArmSubnetRouteTableAssociation(),
			"azurerm_subnet":                                                                 resourceArmSubnet(),
			"azurerm_template_deployment":                                                    resourceArmTemplateDeployment(),
			"azurerm_traffic_manager_endpoint":                                               resourceArmTrafficManagerEndpoint(),
			"azurerm_traffic_manager_profile":                                                resourceArmTrafficManagerProfile(),
			"azurerm_user_assigned_identity":                                                 resourceArmUserAssignedIdentity(),
			"azurerm_virtual_machine_data_disk_attachment":                                   resourceArmVirtualMachineDataDiskAttachment(),
			"azurerm_virtual_machine_extension":                                              resourceArmVirtualMachineExtensions(),
			"azurerm_virtual_machine_scale_set":                                              resourceArmVirtualMachineScaleSet(),
			"azurerm_virtual_machine":                                                        resourceArmVirtualMachine(),
			"azurerm_virtual_network_gateway_connection":                                     resourceArmVirtualNetworkGatewayConnection(),
			"azurerm_virtual_network_gateway":                                                resourceArmVirtualNetworkGateway(),
			"azurerm_virtual_network_peering":                                                resourceArmVirtualNetworkPeering(),
			"azurerm_virtual_network":                                                        resourceArmVirtualNetwork(),
		},
	}

	p.ConfigureFunc = providerConfigure(p)

	return p
}

func providerConfigure(p *schema.Provider) schema.ConfigureFunc {
	return func(d *schema.ResourceData) (interface{}, error) {
		builder := &authentication.Builder{
			SubscriptionID:     d.Get("subscription_id").(string),
			ClientID:           d.Get("client_id").(string),
			ClientSecret:       d.Get("client_secret").(string),
			TenantID:           d.Get("tenant_id").(string),
			Environment:        d.Get("environment").(string),
			MsiEndpoint:        d.Get("msi_endpoint").(string),
			ClientCertPassword: d.Get("client_certificate_password").(string),
			ClientCertPath:     d.Get("client_certificate_path").(string),

			// Feature Toggles
			SupportsClientCertAuth:         true,
			SupportsClientSecretAuth:       true,
			SupportsManagedServiceIdentity: d.Get("use_msi").(bool),
			SupportsAzureCliToken:          true,
		}

		config, err := builder.Build()
		if err != nil {
			return nil, fmt.Errorf("Error building AzureRM Client: %s", err)
		}

		skipProviderRegistration := d.Get("skip_provider_registration").(bool)
		client, err := getArmClient(config, skipProviderRegistration)
		if err != nil {
			return nil, err
		}

		client.StopContext = p.StopContext()

		// replaces the context between tests
		p.MetaReset = func() error {
			client.StopContext = p.StopContext()
			return nil
		}

		skipCredentialsValidation := d.Get("skip_credentials_validation").(bool)
		if !skipCredentialsValidation {
			// List all the available providers and their registration state to avoid unnecessary
			// requests. This also lets us check if the provider credentials are correct.
			ctx := client.StopContext
			providerList, err := client.providersClient.List(ctx, nil, "")
			if err != nil {
				return nil, fmt.Errorf("Unable to list provider registration status, it is possible that this is due to invalid "+
					"credentials or the service principal does not have permission to use the Resource Manager API, Azure "+
					"error: %s", err)
			}

			if !skipProviderRegistration {
				availableResourceProviders := providerList.Values()
				requiredResourceProviders := requiredResourceProviders()

				err := ensureResourceProvidersAreRegistered(ctx, client.providersClient, availableResourceProviders, requiredResourceProviders)
				if err != nil {
					return nil, fmt.Errorf("Error ensuring Resource Providers are registered: %s", err)
				}
			}
		}

		return client, nil
	}
}

// armMutexKV is the instance of MutexKV for ARM resources
var armMutexKV = mutexkv.NewMutexKV()

// Deprecated: use `suppress.CaseDifference` instead
func ignoreCaseDiffSuppressFunc(k, old, new string, d *schema.ResourceData) bool {
	return suppress.CaseDifference(k, old, new, d)
}

// ignoreCaseStateFunc is a StateFunc from helper/schema that converts the
// supplied value to lower before saving to state for consistency.
func ignoreCaseStateFunc(val interface{}) string {
	return strings.ToLower(val.(string))
}

func userDataDiffSuppressFunc(_, old, new string, _ *schema.ResourceData) bool {
	return userDataStateFunc(old) == new
}

func userDataStateFunc(v interface{}) string {
	switch s := v.(type) {
	case string:
		s = base64Encode(s)
		hash := sha1.Sum([]byte(s))
		return hex.EncodeToString(hash[:])
	default:
		return ""
	}
}

func base64EncodedStateFunc(v interface{}) string {
	switch s := v.(type) {
	case string:
		return base64Encode(s)
	default:
		return ""
	}
}

// base64Encode encodes data if the input isn't already encoded using
// base64.StdEncoding.EncodeToString. If the input is already base64 encoded,
// return the original input unchanged.
func base64Encode(data string) string {
	// Check whether the data is already Base64 encoded; don't double-encode
	if isBase64Encoded(data) {
		return data
	}
	// data has not been encoded encode and return
	return base64.StdEncoding.EncodeToString([]byte(data))
}

func isBase64Encoded(data string) bool {
	_, err := base64.StdEncoding.DecodeString(data)
	return err == nil
}<|MERGE_RESOLUTION|>--- conflicted
+++ resolved
@@ -256,14 +256,11 @@
 			"azurerm_mysql_firewall_rule":                    resourceArmMySqlFirewallRule(),
 			"azurerm_mysql_server":                           resourceArmMySqlServer(),
 			"azurerm_mysql_virtual_network_rule":             resourceArmMySqlVirtualNetworkRule(),
+      "azurerm_network_interface":                                                      resourceArmNetworkInterface(),
 			"azurerm_network_interface_application_gateway_backend_address_pool_association": resourceArmNetworkInterfaceApplicationGatewayBackendAddressPoolAssociation(),
 			"azurerm_network_interface_backend_address_pool_association":                     resourceArmNetworkInterfaceBackendAddressPoolAssociation(),
 			"azurerm_network_interface_nat_rule_association":                                 resourceArmNetworkInterfaceNatRuleAssociation(),
-<<<<<<< HEAD
 			"azurerm_network_profile":                                                        resourceArmNetworkProfile(),
-=======
-			"azurerm_network_interface":                                                      resourceArmNetworkInterface(),
->>>>>>> 06258882
 			"azurerm_network_security_group":                                                 resourceArmNetworkSecurityGroup(),
 			"azurerm_network_security_rule":                                                  resourceArmNetworkSecurityRule(),
 			"azurerm_network_watcher":                                                        resourceArmNetworkWatcher(),
