---
layout: "azurerm"
page_title: "Azure Resource Manager: azurerm_virtual_machine_scale_set"
sidebar_current: "docs-azurerm-resource-compute-virtualmachine-scale-set"
description: |-
  Manages a Virtual Machine scale set.
---

# azurerm_virtual_machine_scale_set

Manage a virtual machine scale set.

~> **Note:** All arguments including the administrator login and password will be stored in the raw state as plain-text.
[Read more about sensitive data in state](/docs/state/sensitive-data.html).

## Example Usage with Managed Disks (Recommended)

```hcl
resource "azurerm_resource_group" "test" {
  name     = "acctestRG"
  location = "West US 2"
}

resource "azurerm_virtual_network" "test" {
  name                = "acctvn"
  address_space       = ["10.0.0.0/16"]
  location            = "${azurerm_resource_group.test.location}"
  resource_group_name = "${azurerm_resource_group.test.name}"
}

resource "azurerm_subnet" "test" {
  name                 = "acctsub"
  resource_group_name  = "${azurerm_resource_group.test.name}"
  virtual_network_name = "${azurerm_virtual_network.test.name}"
  address_prefix       = "10.0.2.0/24"
}

resource "azurerm_public_ip" "test" {
  name                         = "test"
  location                     = "${azurerm_resource_group.test.location}"
  resource_group_name          = "${azurerm_resource_group.test.name}"
  public_ip_address_allocation = "static"
  domain_name_label            = "${azurerm_resource_group.test.name}"

  tags {
    environment = "staging"
  }
}

resource "azurerm_lb" "test" {
  name                = "test"
  location            = "${azurerm_resource_group.test.location}"
  resource_group_name = "${azurerm_resource_group.test.name}"

  frontend_ip_configuration {
    name                 = "PublicIPAddress"
    public_ip_address_id = "${azurerm_public_ip.test.id}"
  }
}

resource "azurerm_lb_backend_address_pool" "bpepool" {
  resource_group_name = "${azurerm_resource_group.test.name}"
  loadbalancer_id     = "${azurerm_lb.test.id}"
  name                = "BackEndAddressPool"
}

resource "azurerm_lb_nat_pool" "lbnatpool" {
  count                          = 3
  resource_group_name            = "${azurerm_resource_group.test.name}"
  name                           = "ssh"
  loadbalancer_id                = "${azurerm_lb.test.id}"
  protocol                       = "Tcp"
  frontend_port_start            = 50000
  frontend_port_end              = 50119
  backend_port                   = 22
  frontend_ip_configuration_name = "PublicIPAddress"
}

resource "azurerm_virtual_machine_scale_set" "test" {
  name                = "mytestscaleset-1"
  location            = "${azurerm_resource_group.test.location}"
  resource_group_name = "${azurerm_resource_group.test.name}"
  upgrade_policy_mode = "Manual"

  sku {
    name     = "Standard_F2"
    tier     = "Standard"
    capacity = 2
  }

  storage_profile_image_reference {
    publisher = "Canonical"
    offer     = "UbuntuServer"
    sku       = "16.04-LTS"
    version   = "latest"
  }

  storage_profile_os_disk {
    name              = ""
    caching           = "ReadWrite"
    create_option     = "FromImage"
    managed_disk_type = "Standard_LRS"
  }

  storage_profile_data_disk {
    lun 		   = 0
    caching        = "ReadWrite"
    create_option  = "Empty"
    disk_size_gb   = 10
  }

  os_profile {
    computer_name_prefix = "testvm"
    admin_username       = "myadmin"
    admin_password       = "Passwword1234"
  }

  os_profile_linux_config {
    disable_password_authentication = true

    ssh_keys {
      path     = "/home/myadmin/.ssh/authorized_keys"
      key_data = "${file("~/.ssh/demo_key.pub")}"
    }
  }

  network_profile {
    name    = "terraformnetworkprofile"
    primary = true

    ip_configuration {
      name                                   = "TestIPConfiguration"
      primary                                = true
      subnet_id                              = "${azurerm_subnet.test.id}"
      load_balancer_backend_address_pool_ids = ["${azurerm_lb_backend_address_pool.bpepool.id}"]
      load_balancer_inbound_nat_rules_ids    = ["${element(azurerm_lb_nat_pool.lbnatpool.*.id, count.index)}"]
    }
  }

  tags {
    environment = "staging"
  }
}
```

## Example Usage with Unmanaged Disks

```hcl
resource "azurerm_resource_group" "test" {
  name     = "acctestRG"
  location = "West US"
}

resource "azurerm_virtual_network" "test" {
  name                = "acctvn"
  address_space       = ["10.0.0.0/16"]
  location            = "West US"
  resource_group_name = "${azurerm_resource_group.test.name}"
}

resource "azurerm_subnet" "test" {
  name                 = "acctsub"
  resource_group_name  = "${azurerm_resource_group.test.name}"
  virtual_network_name = "${azurerm_virtual_network.test.name}"
  address_prefix       = "10.0.2.0/24"
}

resource "azurerm_storage_account" "test" {
  name                     = "accsa"
  resource_group_name      = "${azurerm_resource_group.test.name}"
  location                 = "westus"
  account_tier             = "Standard"
  account_replication_type = "LRS"

  tags {
    environment = "staging"
  }
}

resource "azurerm_storage_container" "test" {
  name                  = "vhds"
  resource_group_name   = "${azurerm_resource_group.test.name}"
  storage_account_name  = "${azurerm_storage_account.test.name}"
  container_access_type = "private"
}

resource "azurerm_virtual_machine_scale_set" "test" {
  name                = "mytestscaleset-1"
  location            = "West US"
  resource_group_name = "${azurerm_resource_group.test.name}"
  upgrade_policy_mode = "Manual"

  sku {
    name     = "Standard_F2"
    tier     = "Standard"
    capacity = 2
  }

  os_profile {
    computer_name_prefix = "testvm"
    admin_username       = "myadmin"
    admin_password       = "Passwword1234"
  }

  os_profile_linux_config {
    disable_password_authentication = true

    ssh_keys {
      path     = "/home/myadmin/.ssh/authorized_keys"
      key_data = "${file("~/.ssh/demo_key.pub")}"
    }
  }

  network_profile {
    name    = "TestNetworkProfile"
    primary = true

    ip_configuration {
      name      = "TestIPConfiguration"
      primary   = true
      subnet_id = "${azurerm_subnet.test.id}"
    }
  }

  storage_profile_os_disk {
    name           = "osDiskProfile"
    caching        = "ReadWrite"
    create_option  = "FromImage"
    vhd_containers = ["${azurerm_storage_account.test.primary_blob_endpoint}${azurerm_storage_container.test.name}"]
  }

  storage_profile_image_reference {
    publisher = "Canonical"
    offer     = "UbuntuServer"
    sku       = "16.04-LTS"
    version   = "latest"
  }
}
```

## Argument Reference

The following arguments are supported:

* `name` - (Required) Specifies the name of the virtual machine scale set resource. Changing this forces a new resource to be created.
* `resource_group_name` - (Required) The name of the resource group in which to create the virtual machine scale set. Changing this forces a new resource to be created.
* `location` - (Required) Specifies the supported Azure location where the resource exists. Changing this forces a new resource to be created.
* `sku` - (Required) A sku block as documented below.
* `upgrade_policy_mode` - (Required) Specifies the mode of an upgrade to virtual machines in the scale set. Possible values, `Manual` or `Automatic`.
* `overprovision` - (Optional) Specifies whether the virtual machine scale set should be overprovisioned. Defaults to `true`.
* `single_placement_group` - (Optional) Specifies whether the scale set is limited to a single placement group with a maximum size of 100 virtual machines. If set to false, managed disks must be used. Defaults to `true`. Changing this forces a
    new resource to be created. See [documentation](http://docs.microsoft.com/en-us/azure/virtual-machine-scale-sets/virtual-machine-scale-sets-placement-groups) for more information.
* `license_type` - (Optional, when a Windows machine) Specifies the Windows OS license type. If supplied, the only allowed values are `Windows_Client` and `Windows_Server`.
* `os_profile` - (Required) A Virtual Machine OS Profile block as documented below.
* `os_profile_secrets` - (Optional) A collection of Secret blocks as documented below.
* `os_profile_windows_config` - (Required, when a windows machine) A Windows config block as documented below.
* `os_profile_linux_config` - (Required, when a linux machine) A Linux config block as documented below.
* `network_profile` - (Required) A collection of network profile block as documented below.
* `storage_profile_os_disk` - (Required) A storage profile os disk block as documented below
* `storage_profile_data_disk` - (Optional) A storage profile data disk block as documented below
* `storage_profile_image_reference` - (Optional) A storage profile image reference block as documented below.
* `extension` - (Optional) Can be specified multiple times to add extension profiles to the scale set. Each `extension` block supports the fields documented below.
* `boot_diagnostics` - (Optional) A boot diagnostics profile block as referenced below.
* `plan` - (Optional) A plan block as documented below.
* `priority` - (Optional) Specifies the priority for the virtual machines in the scale set, defaults to `Regular`. Possible values are `Low` and `Regular`.
* `tags` - (Optional) A mapping of tags to assign to the resource.
* `zones` - (Optional) A collection of availability zones to spread the Virtual Machines over.

-> **Please Note**: Availability Zones are [in Preview and only supported in several regions at this time](https://docs.microsoft.com/en-us/azure/availability-zones/az-overview) - as such you must be opted into the Preview to use this functionality. You can [opt into the Availability Zones Preview in the Azure Portal](http://aka.ms/azenroll).

`sku` supports the following:

* `name` - (Required) Specifies the size of virtual machines in a scale set.
* `tier` - (Optional) Specifies the tier of virtual machines in a scale set. Possible values, `standard` or `basic`.
* `capacity` - (Required) Specifies the number of virtual machines in the scale set.

`identity` supports the following:

* `type` - (Required) Specifies the identity type to be assigned to the scale set. Allowable values are `SystemAssigned` and `UserAssigned`. To enable Managed Service Identity (MSI) on all machines in the scale set, an extension with the type "ManagedIdentityExtensionForWindows" or "ManagedIdentityExtensionForLinux" must also be added. For the `SystemAssigned` identity the scale set's Service Principal ID (SPN) can be retrieved after the scale set has been created. See [documentation](https://docs.microsoft.com/en-us/azure/active-directory/managed-service-identity/overview) for more information.

* `identity_ids` - (Optional) Specifies a list of user managed identity ids to be assigned to the VMSS. Required if `type` is `UserAssigned`.

```hcl
resource "azurerm_virtual_machine_scale_set" "test" {
  name                = "vm-scaleset"
  resource_group_name = "${azurerm_resource_group.test.name}"
  location            = "${azurerm_resource_group.test.location}"

  sku {
    name     = "${var.vm_sku}"
    tier     = "Standard"
    capacity = "${var.instance_count}"
  }

  identity {
    type = "systemAssigned"
  }

  extension {
    name                 = "MSILinuxExtension"
    publisher            = "Microsoft.ManagedIdentity"
    type                 = "ManagedIdentityExtensionForLinux"
    type_handler_version = "1.0"
    settings             = "{\"port\": 50342}"
  }
  # ...
}

output "principal_id" {
  value = "${lookup(azurerm_virtual_machine_scale_set.test.identity[0], "principal_id")}"
}
```

`os_profile` supports the following:

* `computer_name_prefix` - (Required) Specifies the computer name prefix for all of the virtual machines in the scale set. Computer name prefixes must be 1 to 9 characters long for windows images and 1 - 58 for linux. Changing this forces a new resource to be created.
* `admin_username` - (Required) Specifies the administrator account name to use for all the instances of virtual machines in the scale set.
* `admin_password` - (Required) Specifies the administrator password to use for all the instances of virtual machines in a scale set.
* `custom_data` - (Optional) Specifies custom data to supply to the machine. On linux-based systems, this can be used as a cloud-init script. On other systems, this will be copied as a file on disk. Internally, Terraform will base64 encode this value before sending it to the API. The maximum length of the binary array is 65535 bytes.

`os_profile_secrets` supports the following:

* `source_vault_id` - (Required) Specifies the key vault to use.
* `vault_certificates` - (Required, on windows machines) A collection of Vault Certificates as documented below

`vault_certificates` support the following:

* `certificate_url` - (Required) It is the Base64 encoding of a JSON Object that which is encoded in UTF-8 of which the contents need to be `data`, `dataType` and `password`.
* `certificate_store` - (Required, on windows machines) Specifies the certificate store on the Virtual Machine where the certificate should be added to.


`os_profile_windows_config` supports the following:

* `provision_vm_agent` - (Optional) Indicates whether virtual machine agent should be provisioned on the virtual machines in the scale set.
* `enable_automatic_upgrades` - (Optional) Indicates whether virtual machines in the scale set are enabled for automatic updates.
* `winrm` - (Optional) A collection of WinRM configuration blocks as documented below.
* `additional_unattend_config` - (Optional) An Additional Unattended Config block as documented below.

`winrm` supports the following:

* `protocol` - (Required) Specifies the protocol of listener
* `certificate_url` - (Optional) Specifies URL of the certificate with which new Virtual Machines is provisioned.

`additional_unattend_config` supports the following:

* `pass` - (Required) Specifies the name of the pass that the content applies to. The only allowable value is `oobeSystem`.
* `component` - (Required) Specifies the name of the component to configure with the added content. The only allowable value is `Microsoft-Windows-Shell-Setup`.
* `setting_name` - (Required) Specifies the name of the setting to which the content applies. Possible values are: `FirstLogonCommands` and `AutoLogon`.
* `content` - (Optional) Specifies the base-64 encoded XML formatted content that is added to the unattend.xml file for the specified path and component.

`os_profile_linux_config` supports the following:

* `disable_password_authentication` - (Required) Specifies whether password authentication should be disabled. Changing this forces a new resource to be created.
* `ssh_keys` - (Optional) Specifies a collection of `path` and `key_data` to be placed on the virtual machine.

~> _**Note:** Please note that the only allowed `path` is `/home/<username>/.ssh/authorized_keys` due to a limitation of Azure_

`network_profile` supports the following:

* `name` - (Required) Specifies the name of the network interface configuration.
* `primary` - (Required) Indicates whether network interfaces created from the network interface configuration will be the primary NIC of the VM.
* `ip_configuration` - (Required) An ip_configuration block as documented below.
* `accelerated_networking` - (Optional) Specifies whether to enable accelerated networking or not. Defaults to `false`.
* `dns_settings` - (Optional) A dns_settings block as documented below.
* `ip_forwarding` - (Optional) Whether IP forwarding is enabled on this NIC. Defaults to `false`.
* `network_security_group_id` - (Optional) Specifies the identifier for the network security group.

`dns_settings` supports the following:

* `dns_servers` - (Required) Specifies an array of dns servers.

`ip_configuration` supports the following:

* `name` - (Required) Specifies name of the IP configuration.
* `subnet_id` - (Required) Specifies the identifier of the subnet.
* `application_gateway_backend_address_pool_ids` - (Optional) Specifies an array of references to backend address pools of application gateways. A scale set can reference backend address pools of one application gateway. Multiple scale sets cannot use the same application gateway.
* `load_balancer_backend_address_pool_ids` - (Optional) Specifies an array of references to backend address pools of load balancers. A scale set can reference backend address pools of one public and one internal load balancer. Multiple scale sets cannot use the same load balancer.
* `load_balancer_inbound_nat_rules_ids` - (Optional) Specifies an array of references to inbound NAT rules for load balancers.
<<<<<<< HEAD
* `primary` - (Optional) Specifies if this ip_configuration is the primary one.
* `application_security_group_ids` - (Optional) Specifies an array of references to application security groups
=======
* `primary` - (Required) Specifies if this ip_configuration is the primary one.
>>>>>>> fe54cfc5
* `public_ip_address_configuration` - (Optional) describes a virtual machines scale set IP Configuration's
 PublicIPAddress configuration. The public_ip_address_configuration is documented below.

`public_ip_address_configuration` supports the following:

* `name` - (Required) The name of the public ip address configuration
* `idle_timeout` - (Required) The idle timeout in minutes. This value must be between 4 and 32.
* `domain_name_label` - (Required) The domain name label for the dns settings.

`storage_profile_os_disk` supports the following:

* `name` - (Optional) Specifies the disk name. Must be specified when using unmanaged disk ('managed_disk_type' property not set).
* `vhd_containers` - (Optional) Specifies the vhd uri. Cannot be used when `image` or `managed_disk_type` is specified.
* `managed_disk_type` - (Optional) Specifies the type of managed disk to create. Value you must be either `Standard_LRS`, `StandardSSD_LRS` or `Premium_LRS`. Cannot be used when `vhd_containers` or `image` is specified.
* `create_option` - (Required) Specifies how the virtual machine should be created. The only possible option is `FromImage`.
* `caching` - (Optional) Specifies the caching requirements. Possible values include: `None` (default), `ReadOnly`, `ReadWrite`.
* `image` - (Optional) Specifies the blob uri for user image. A virtual machine scale set creates an os disk in the same container as the user image.
                       Updating the osDisk image causes the existing disk to be deleted and a new one created with the new image. If the VM scale set is in Manual upgrade mode then the virtual machines are not updated until they have manualUpgrade applied to them.
                       When setting this field `os_type` needs to be specified. Cannot be used when `vhd_containers`, `managed_disk_type` or `storage_profile_image_reference ` are specified.
* `os_type` - (Optional) Specifies the operating system Type, valid values are windows, linux.

`storage_profile_data_disk` supports the following:

* `lun` - (Required) Specifies the Logical Unit Number of the disk in each virtual machine in the scale set.
* `create_option` - (Optional) Specifies how the data disk should be created. The only possible options are `FromImage` and `Empty`.
* `caching` - (Optional) Specifies the caching requirements. Possible values include: `None` (default), `ReadOnly`, `ReadWrite`.
* `disk_size_gb` - (Optional) Specifies the size of the disk in GB. This element is required when creating an empty disk.
* `managed_disk_type` - (Optional) Specifies the type of managed disk to create. Value must be either `Standard_LRS`, `StandardSSD_LRS` or `Premium_LRS`.

`storage_profile_image_reference` supports the following:

* `id` - (Optional) Specifies the ID of the (custom) image to use to create the virtual
machine scale set, as in the [example below](#example-of-storage_profile_image_reference-with-id).
* `publisher` - (Optional) Specifies the publisher of the image used to create the virtual machines.
* `offer` - (Optional) Specifies the offer of the image used to create the virtual machines.
* `sku` - (Optional) Specifies the SKU of the image used to create the virtual machines.
* `version` - (Optional) Specifies the version of the image used to create the virtual machines.

`boot_diagnostics` supports the following:

* `enabled`: (Required) Whether to enable boot diagnostics for the virtual machine.
* `storage_uri`: (Required) Blob endpoint for the storage account to hold the virtual machine's diagnostic files. This must be the root of a storage account, and not a storage container.


`extension` supports the following:

* `name` - (Required) Specifies the name of the extension.
* `publisher` - (Required) The publisher of the extension, available publishers can be found by using the Azure CLI.
* `type` - (Required) The type of extension, available types for a publisher can be found using the Azure CLI.
* `type_handler_version` - (Required) Specifies the version of the extension to use, available versions can be found using the Azure CLI.
* `auto_upgrade_minor_version` - (Optional) Specifies whether or not to use the latest minor version available.
* `settings` - (Required) The settings passed to the extension, these are specified as a JSON object in a string.
* `protected_settings` - (Optional) The protected_settings passed to the extension, like settings, these are specified as a JSON object in a string.

`plan` supports the following:

* `name` - (Required) Specifies the name of the image from the marketplace.
* `publisher` - (Required) Specifies the publisher of the image.
* `product` - (Required) Specifies the product of the image from the marketplace.

## Example of storage_profile_image_reference with id

```hcl
resource "azurerm_image" "test" {
	name = "test"
  # ...
}

resource "azurerm_virtual_machine_scale_set" "test" {
	name = "test"
  # ...

	storage_profile_image_reference {
		id = "${azurerm_image.test.id}"
	}

  # ...
}
```

## Attributes Reference

The following attributes are exported:

* `id` - The virtual machine scale set ID.

## Import

Virtual Machine Scale Sets can be imported using the `resource id`, e.g.

```shell
terraform import azurerm_virtual_machine_scale_set.scaleset1 /subscriptions/00000000-0000-0000-0000-000000000000/resourceGroups/mygroup1/providers/Microsoft.Compute/virtualMachineScaleSets/scaleset1
```<|MERGE_RESOLUTION|>--- conflicted
+++ resolved
@@ -376,12 +376,8 @@
 * `application_gateway_backend_address_pool_ids` - (Optional) Specifies an array of references to backend address pools of application gateways. A scale set can reference backend address pools of one application gateway. Multiple scale sets cannot use the same application gateway.
 * `load_balancer_backend_address_pool_ids` - (Optional) Specifies an array of references to backend address pools of load balancers. A scale set can reference backend address pools of one public and one internal load balancer. Multiple scale sets cannot use the same load balancer.
 * `load_balancer_inbound_nat_rules_ids` - (Optional) Specifies an array of references to inbound NAT rules for load balancers.
-<<<<<<< HEAD
-* `primary` - (Optional) Specifies if this ip_configuration is the primary one.
+* `primary` - (Required) Specifies if this ip_configuration is the primary one.
 * `application_security_group_ids` - (Optional) Specifies an array of references to application security groups
-=======
-* `primary` - (Required) Specifies if this ip_configuration is the primary one.
->>>>>>> fe54cfc5
 * `public_ip_address_configuration` - (Optional) describes a virtual machines scale set IP Configuration's
  PublicIPAddress configuration. The public_ip_address_configuration is documented below.
 
